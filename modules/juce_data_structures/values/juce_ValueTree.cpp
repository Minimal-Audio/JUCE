/*
  ==============================================================================

   This file is part of the JUCE framework.
   Copyright (c) Raw Material Software Limited

   JUCE is an open source framework subject to commercial or open source
   licensing.

   By downloading, installing, or using the JUCE framework, or combining the
   JUCE framework with any other source code, object code, content or any other
   copyrightable work, you agree to the terms of the JUCE End User Licence
   Agreement, and all incorporated terms including the JUCE Privacy Policy and
   the JUCE Website Terms of Service, as applicable, which will bind you. If you
   do not agree to the terms of these agreements, we will not license the JUCE
   framework to you, and you must discontinue the installation or download
   process and cease use of the JUCE framework.

   JUCE End User Licence Agreement: https://juce.com/legal/juce-8-licence/
   JUCE Privacy Policy: https://juce.com/juce-privacy-policy
   JUCE Website Terms of Service: https://juce.com/juce-website-terms-of-service/

   Or:

   You may also use this code under the terms of the AGPLv3:
   https://www.gnu.org/licenses/agpl-3.0.en.html

   THE JUCE FRAMEWORK IS PROVIDED "AS IS" WITHOUT ANY WARRANTY, AND ALL
   WARRANTIES, WHETHER EXPRESSED OR IMPLIED, INCLUDING WARRANTY OF
   MERCHANTABILITY OR FITNESS FOR A PARTICULAR PURPOSE, ARE DISCLAIMED.

  ==============================================================================
*/

namespace juce
{

class ValueTree::SharedObject final : public ReferenceCountedObject
{
public:
    using Ptr = ReferenceCountedObjectPtr<SharedObject>;

    explicit SharedObject (const Identifier& t) noexcept  : type (t) {}

    SharedObject (const SharedObject& other)
        : ReferenceCountedObject(), type (other.type), properties (other.properties)
    {
        for (auto* c : other.children)
        {
            auto* child = new SharedObject (*c);
            child->parent = this;
            children.add (child);
        }
    }

    SharedObject& operator= (const SharedObject&) = delete;

    ~SharedObject() override
    {
        jassert (parent == nullptr); // this should never happen unless something isn't obeying the ref-counting!

        for (auto i = children.size(); --i >= 0;)
        {
            const Ptr c (children.getObjectPointerUnchecked (i));
            c->parent = nullptr;
            children.remove (i);
            c->sendParentChangeMessage();
        }
    }

    SharedObject& getRoot() noexcept
    {
        return parent == nullptr ? *this : parent->getRoot();
    }

    template <typename Function>
    void callListeners (ValueTree::Listener* listenerToExclude, Function fn) const
    {
        if (valueTreesWithListeners.size() == 0)
            return;

        if (valueTreesWithListeners.size() == 1)
        {
            valueTreesWithListeners.getUnchecked (0)->listeners.callExcluding (listenerToExclude, fn);
            return;
        }

        const auto listenersCopy = valueTreesWithListeners;

<<<<<<< HEAD
                if (i == 0 || valueTreesWithListeners[i] == v || valueTreesWithListeners.contains(v))
                    v->listeners.callExcluding(listenerToExclude, fn);
            }
=======
        for (auto [i, v] : enumerate (listenersCopy, int{}))
        {
            if (valueTreesWithListeners[i] == v || valueTreesWithListeners.contains (v))
                v->listeners.callExcluding (listenerToExclude, fn);
>>>>>>> 4ada2e1f
        }
    }

    template <typename Function>
    void callListenersForAllParents (ValueTree::Listener* listenerToExclude, Function fn) const
    {
        for (auto* t = this; t != nullptr; t = t->parent)
            t->callListeners (listenerToExclude, fn);
    }

    void sendPropertyChangeMessage (const Identifier& property, ValueTree::Listener* listenerToExclude = nullptr)
    {
        ValueTree tree (*this);
        callListenersForAllParents (listenerToExclude, [&] (Listener& l) { l.valueTreePropertyChanged (tree, property); });
    }

    void sendChildAddedMessage (ValueTree child)
    {
        ValueTree tree (*this);
        callListenersForAllParents (nullptr, [&] (Listener& l) { l.valueTreeChildAdded (tree, child); });
    }

    void sendChildRemovedMessage (ValueTree child, int index)
    {
        ValueTree tree (*this);
        callListenersForAllParents (nullptr, [=, &tree, &child] (Listener& l) { l.valueTreeChildRemoved (tree, child, index); });
    }

    void sendChildOrderChangedMessage (int oldIndex, int newIndex)
    {
        ValueTree tree (*this);
        callListenersForAllParents (nullptr, [=, &tree] (Listener& l) { l.valueTreeChildOrderChanged (tree, oldIndex, newIndex); });
    }

    void sendParentChangeMessage()
    {
        ValueTree tree (*this);

        for (auto j = children.size(); --j >= 0;)
            if (auto* child = children.getObjectPointer (j))
                child->sendParentChangeMessage();

        callListeners (nullptr, [&] (Listener& l) { l.valueTreeParentChanged (tree); });
    }

    void setProperty (const Identifier& name, const var& newValue, UndoManager* undoManager,
                      ValueTree::Listener* listenerToExclude = nullptr)
    {
        if (undoManager == nullptr)
        {
            if (properties.set (name, newValue))
                sendPropertyChangeMessage (name, listenerToExclude);
        }
        else
        {
            if (auto* existingValue = properties.getVarPointer (name))
            {
                if (*existingValue != newValue)
                    undoManager->perform (new SetPropertyAction (*this, name, newValue, *existingValue,
                                                                 false, false, listenerToExclude));
            }
            else
            {
                undoManager->perform (new SetPropertyAction (*this, name, newValue, {},
                                                             true, false, listenerToExclude));
            }
        }
    }

    bool hasProperty (const Identifier& name) const noexcept
    {
        return properties.contains (name);
    }

    void removeProperty (const Identifier& name, UndoManager* undoManager)
    {
        if (undoManager == nullptr)
        {
            if (properties.remove (name))
                sendPropertyChangeMessage (name);
        }
        else
        {
            if (properties.contains (name))
                undoManager->perform (new SetPropertyAction (*this, name, {}, properties[name], false, true));
        }
    }

    void removeAllProperties (UndoManager* undoManager)
    {
        if (undoManager == nullptr)
        {
            while (properties.size() > 0)
            {
                auto name = properties.getName (properties.size() - 1);
                properties.remove (name);
                sendPropertyChangeMessage (name);
            }
        }
        else
        {
            for (auto i = properties.size(); --i >= 0;)
                undoManager->perform (new SetPropertyAction (*this, properties.getName (i), {},
                                                             properties.getValueAt (i), false, true));
        }
    }

    void copyPropertiesFrom (const SharedObject& source, UndoManager* undoManager)
    {
        for (auto i = properties.size(); --i >= 0;)
            if (! source.properties.contains (properties.getName (i)))
                removeProperty (properties.getName (i), undoManager);

        for (int i = 0; i < source.properties.size(); ++i)
            setProperty (source.properties.getName (i), source.properties.getValueAt (i), undoManager);
    }

    ValueTree getChildWithName (const Identifier& typeToMatch) const
    {
        for (auto* s : children)
            if (s->type == typeToMatch)
                return ValueTree (*s);

        return {};
    }

    ValueTree getOrCreateChildWithName (const Identifier& typeToMatch, UndoManager* undoManager)
    {
        for (auto* s : children)
            if (s->type == typeToMatch)
                return ValueTree (*s);

        auto newObject = new SharedObject (typeToMatch);
        addChild (newObject, -1, undoManager);
        return ValueTree (*newObject);
    }

    ValueTree getChildWithProperty (const Identifier& propertyName, const var& propertyValue) const
    {
        for (auto* s : children)
            if (s->properties[propertyName] == propertyValue)
                return ValueTree (*s);

        return {};
    }

    bool isAChildOf (const SharedObject* possibleParent) const noexcept
    {
        for (auto* p = parent; p != nullptr; p = p->parent)
            if (p == possibleParent)
                return true;

        return false;
    }

    int indexOf (const ValueTree& child) const noexcept
    {
        return children.indexOf (child.object);
    }

    void addChild (SharedObject* child, int index, UndoManager* undoManager)
    {
        if (child != nullptr && child->parent != this)
        {
            if (child != this && ! isAChildOf (child))
            {
                // You should always make sure that a child is removed from its previous parent before
                // adding it somewhere else - otherwise, it's ambiguous as to whether a different
                // undomanager should be used when removing it from its current parent..
                jassert (child->parent == nullptr);

                if (child->parent != nullptr)
                {
                    jassert (child->parent->children.indexOf (child) >= 0);
                    child->parent->removeChild (child->parent->children.indexOf (child), undoManager);
                }

                if (undoManager == nullptr)
                {
                    children.insert (index, child);
                    child->parent = this;
                    sendChildAddedMessage (ValueTree (*child));
                    child->sendParentChangeMessage();
                }
                else
                {
                    if (! isPositiveAndBelow (index, children.size()))
                        index = children.size();

                    undoManager->perform (new AddOrRemoveChildAction (*this, index, child));
                }
            }
            else
            {
                // You're attempting to create a recursive loop! A node
                // can't be a child of one of its own children!
                jassertfalse;
            }
        }
    }

    void removeChild (int childIndex, UndoManager* undoManager)
    {
        if (auto child = Ptr (children.getObjectPointer (childIndex)))
        {
            if (undoManager == nullptr)
            {
                children.remove (childIndex);
                child->parent = nullptr;
                sendChildRemovedMessage (ValueTree (child), childIndex);
                child->sendParentChangeMessage();
            }
            else
            {
                undoManager->perform (new AddOrRemoveChildAction (*this, childIndex, {}));
            }
        }
    }

    void removeAllChildren (UndoManager* undoManager)
    {
        while (children.size() > 0)
            removeChild (children.size() - 1, undoManager);
    }

    void moveChild (int currentIndex, int newIndex, UndoManager* undoManager)
    {
        // The source index must be a valid index!
        jassert (isPositiveAndBelow (currentIndex, children.size()));

        if (currentIndex != newIndex
             && isPositiveAndBelow (currentIndex, children.size()))
        {
            if (undoManager == nullptr)
            {
                children.move (currentIndex, newIndex);
                sendChildOrderChangedMessage (currentIndex, newIndex);
            }
            else
            {
                if (! isPositiveAndBelow (newIndex, children.size()))
                    newIndex = children.size() - 1;

                undoManager->perform (new MoveChildAction (*this, currentIndex, newIndex));
            }
        }
    }

    void reorderChildren (const OwnedArray<ValueTree>& newOrder, UndoManager* undoManager)
    {
        jassert (newOrder.size() == children.size());

        for (int i = 0; i < children.size(); ++i)
        {
            auto* child = newOrder.getUnchecked (i)->object.get();

            if (children.getObjectPointerUnchecked (i) != child)
            {
                auto oldIndex = children.indexOf (child);
                jassert (oldIndex >= 0);
                moveChild (oldIndex, i, undoManager);
            }
        }
    }

    bool isEquivalentTo (const SharedObject& other) const noexcept
    {
        if (type != other.type
             || properties.size() != other.properties.size()
             || children.size() != other.children.size()
             || properties != other.properties)
            return false;

        for (int i = 0; i < children.size(); ++i)
            if (! children.getObjectPointerUnchecked (i)->isEquivalentTo (*other.children.getObjectPointerUnchecked (i)))
                return false;

        return true;
    }

    XmlElement* createXml() const
    {
        auto* xml = new XmlElement (type);
        properties.copyToXmlAttributes (*xml);

        // (NB: it's faster to add nodes to XML elements in reverse order)
        for (auto i = children.size(); --i >= 0;)
            xml->prependChildElement (children.getObjectPointerUnchecked (i)->createXml());

        return xml;
    }

    void writeToStream (OutputStream& output) const
    {
        output.writeString (type.toString());
        output.writeCompressedInt (properties.size());

        for (int j = 0; j < properties.size(); ++j)
        {
            output.writeString (properties.getName (j).toString());
            properties.getValueAt (j).writeToStream (output);
        }

        output.writeCompressedInt (children.size());

        for (auto* c : children)
            writeObjectToStream (output, c);
    }

    static void writeObjectToStream (OutputStream& output, const SharedObject* object)
    {
        if (object != nullptr)
        {
            object->writeToStream (output);
        }
        else
        {
            output.writeString ({});
            output.writeCompressedInt (0);
            output.writeCompressedInt (0);
        }
    }

    //==============================================================================
    struct SetPropertyAction final : public UndoableAction
    {
        SetPropertyAction (Ptr targetObject, const Identifier& propertyName,
                           const var& newVal, const var& oldVal, bool isAdding, bool isDeleting,
                           ValueTree::Listener* listenerToExclude = nullptr)
            : target (std::move (targetObject)),
              name (propertyName), newValue (newVal), oldValue (oldVal),
              isAddingNewProperty (isAdding), isDeletingProperty (isDeleting),
              excludeListener (listenerToExclude)
        {
        }

        bool perform() override
        {
            jassert (! (isAddingNewProperty && target->hasProperty (name)));

            if (isDeletingProperty)
                target->removeProperty (name, nullptr);
            else
                target->setProperty (name, newValue, nullptr, excludeListener);

            return true;
        }

        bool undo() override
        {
            if (isAddingNewProperty)
                target->removeProperty (name, nullptr);
            else
                target->setProperty (name, oldValue, nullptr);

            return true;
        }

        int getSizeInUnits() override
        {
            return (int) sizeof (*this); //xxx should be more accurate
        }

        UndoableAction* createCoalescedAction (UndoableAction* nextAction) override
        {
            if (! (isAddingNewProperty || isDeletingProperty))
            {
                if (auto* next = dynamic_cast<SetPropertyAction*> (nextAction))
                    if (next->target == target && next->name == name
                          && ! (next->isAddingNewProperty || next->isDeletingProperty))
                        return new SetPropertyAction (*target, name, next->newValue, oldValue, false, false);
            }

            return nullptr;
        }

    private:
        const Ptr target;
        const Identifier name;
        const var newValue;
        var oldValue;
        const bool isAddingNewProperty : 1, isDeletingProperty : 1;
        ValueTree::Listener* excludeListener;

        JUCE_DECLARE_NON_COPYABLE (SetPropertyAction)
    };

    //==============================================================================
    struct AddOrRemoveChildAction final : public UndoableAction
    {
        AddOrRemoveChildAction (Ptr parentObject, int index, SharedObject* newChild)
            : target (std::move (parentObject)),
              child (newChild != nullptr ? newChild : target->children.getObjectPointer (index)),
              childIndex (index),
              isDeleting (newChild == nullptr)
        {
            jassert (child != nullptr);
        }

        bool perform() override
        {
            if (isDeleting)
                target->removeChild (childIndex, nullptr);
            else
                target->addChild (child.get(), childIndex, nullptr);

            return true;
        }

        bool undo() override
        {
            if (isDeleting)
            {
                target->addChild (child.get(), childIndex, nullptr);
            }
            else
            {
                // If you hit this, it seems that your object's state is getting confused - probably
                // because you've interleaved some undoable and non-undoable operations?
                jassert (childIndex < target->children.size());
                target->removeChild (childIndex, nullptr);
            }

            return true;
        }

        int getSizeInUnits() override
        {
            return (int) sizeof (*this); //xxx should be more accurate
        }

    private:
        const Ptr target, child;
        const int childIndex;
        const bool isDeleting;

        JUCE_DECLARE_NON_COPYABLE (AddOrRemoveChildAction)
    };

    //==============================================================================
    struct MoveChildAction final : public UndoableAction
    {
        MoveChildAction (Ptr parentObject, int fromIndex, int toIndex) noexcept
            : parent (std::move (parentObject)), startIndex (fromIndex), endIndex (toIndex)
        {
        }

        bool perform() override
        {
            parent->moveChild (startIndex, endIndex, nullptr);
            return true;
        }

        bool undo() override
        {
            parent->moveChild (endIndex, startIndex, nullptr);
            return true;
        }

        int getSizeInUnits() override
        {
            return (int) sizeof (*this); //xxx should be more accurate
        }

        UndoableAction* createCoalescedAction (UndoableAction* nextAction) override
        {
            if (auto* next = dynamic_cast<MoveChildAction*> (nextAction))
                if (next->parent == parent && next->startIndex == endIndex)
                    return new MoveChildAction (parent, startIndex, next->endIndex);

            return nullptr;
        }

    private:
        const Ptr parent;
        const int startIndex, endIndex;

        JUCE_DECLARE_NON_COPYABLE (MoveChildAction)
    };

    //==============================================================================
    const Identifier type;
    NamedValueSet properties;
    ReferenceCountedArray<SharedObject> children;
    SortedSet<ValueTree*> valueTreesWithListeners;
    SharedObject* parent = nullptr;

    JUCE_LEAK_DETECTOR (SharedObject)
};

//==============================================================================
ValueTree::ValueTree() noexcept
{
}

ValueTree::ValueTree (const Identifier& type)  : object (new ValueTree::SharedObject (type))
{
    jassert (type.toString().isNotEmpty()); // All objects must be given a sensible type name!
}

ValueTree::ValueTree (const Identifier& type,
                      std::initializer_list<NamedValueSet::NamedValue> properties,
                      std::initializer_list<ValueTree> subTrees)
    : ValueTree (type)
{
    object->properties = NamedValueSet (std::move (properties));

    for (auto& tree : subTrees)
        addChild (tree, -1, nullptr);
}

ValueTree::ValueTree (SharedObject::Ptr so) noexcept  : object (std::move (so)) {}
ValueTree::ValueTree (SharedObject& so) noexcept      : object (so) {}

ValueTree::ValueTree (const ValueTree& other) noexcept  : object (other.object)
{
}

ValueTree& ValueTree::operator= (const ValueTree& other)
{
    if (object != other.object)
    {
        if (listeners.isEmpty())
        {
            object = other.object;
        }
        else
        {
            if (object != nullptr)
                object->valueTreesWithListeners.removeValue (this);

            if (other.object != nullptr)
                other.object->valueTreesWithListeners.add (this);

            object = other.object;

            listeners.call ([this] (Listener& l) { l.valueTreeRedirected (*this); });
        }
    }

    return *this;
}

ValueTree::ValueTree (ValueTree&& other) noexcept
    : object (std::move (other.object))
{
    if (object != nullptr)
        object->valueTreesWithListeners.removeValue (&other);
}

ValueTree::~ValueTree()
{
    if (! listeners.isEmpty() && object != nullptr)
        object->valueTreesWithListeners.removeValue (this);
}

bool ValueTree::operator== (const ValueTree& other) const noexcept
{
    return object == other.object;
}

bool ValueTree::operator!= (const ValueTree& other) const noexcept
{
    return object != other.object;
}

bool ValueTree::isEquivalentTo (const ValueTree& other) const
{
    return object == other.object
            || (object != nullptr && other.object != nullptr
                 && object->isEquivalentTo (*other.object));
}

ValueTree ValueTree::createCopy() const
{
    if (object != nullptr)
        return ValueTree (*new SharedObject (*object));

    return {};
}

void ValueTree::copyPropertiesFrom (const ValueTree& source, UndoManager* undoManager)
{
    jassert (object != nullptr || source.object == nullptr); // Trying to add properties to a null ValueTree will fail!

    if (source == *this)
        return;

    if (source.object == nullptr)
        removeAllProperties (undoManager);
    else if (object != nullptr)
        object->copyPropertiesFrom (*(source.object), undoManager);
}

void ValueTree::copyPropertiesAndChildrenFrom (const ValueTree& source, UndoManager* undoManager)
{
    jassert (object != nullptr || source.object == nullptr); // Trying to copy to a null ValueTree will fail!

    if (source == *this)
        return;

    copyPropertiesFrom (source, undoManager);
    removeAllChildren (undoManager);

    if (object != nullptr && source.object != nullptr)
        for (auto& child : source.object->children)
            object->addChild (createCopyIfNotNull (child), -1, undoManager);
}

bool ValueTree::hasType (const Identifier& typeName) const noexcept
{
    return object != nullptr && object->type == typeName;
}

Identifier ValueTree::getType() const noexcept
{
    return object != nullptr ? object->type : Identifier();
}

ValueTree ValueTree::getParent() const noexcept
{
    if (object != nullptr)
        if (auto p = object->parent)
            return ValueTree (*p);

    return {};
}

ValueTree ValueTree::getRoot() const noexcept
{
    if (object != nullptr)
        return ValueTree (object->getRoot());

    return {};
}

ValueTree ValueTree::getSibling (int delta) const noexcept
{
    if (object != nullptr)
        if (auto* p = object->parent)
            if (auto* c = p->children.getObjectPointer (p->indexOf (*this) + delta))
                return ValueTree (*c);

    return {};
}

static const var& getNullVarRef() noexcept
{
    static var nullVar;
    return nullVar;
}

const var& ValueTree::operator[] (const Identifier& name) const noexcept
{
    return object == nullptr ? getNullVarRef() : object->properties[name];
}

const var& ValueTree::getProperty (const Identifier& name) const noexcept
{
    return object == nullptr ? getNullVarRef() : object->properties[name];
}

var ValueTree::getProperty (const Identifier& name, const var& defaultReturnValue) const
{
    return object == nullptr ? defaultReturnValue
                             : object->properties.getWithDefault (name, defaultReturnValue);
}

const var* ValueTree::getPropertyPointer (const Identifier& name) const noexcept
{
    return object == nullptr ? nullptr
                             : object->properties.getVarPointer (name);
}

ValueTree& ValueTree::setProperty (const Identifier& name, const var& newValue, UndoManager* undoManager)
{
    return setPropertyExcludingListener (nullptr, name, newValue, undoManager);
}

ValueTree& ValueTree::setPropertyExcludingListener (Listener* listenerToExclude, const Identifier& name,
                                                    const var& newValue, UndoManager* undoManager)
{
    jassert (XmlElement::isValidXmlName(name.toString()));
    jassert (name.toString().isNotEmpty()); // Must have a valid property name!
    jassert (object != nullptr); // Trying to add a property to a null ValueTree will fail!

    if (object != nullptr)
        object->setProperty (name, newValue, undoManager, listenerToExclude);

    return *this;
}

bool ValueTree::hasProperty (const Identifier& name) const noexcept
{
    return object != nullptr && object->hasProperty (name);
}

void ValueTree::removeProperty (const Identifier& name, UndoManager* undoManager)
{
    if (object != nullptr)
        object->removeProperty (name, undoManager);
}

void ValueTree::removeAllProperties (UndoManager* undoManager)
{
    if (object != nullptr)
        object->removeAllProperties (undoManager);
}

int ValueTree::getNumProperties() const noexcept
{
    return object == nullptr ? 0 : object->properties.size();
}

Identifier ValueTree::getPropertyName (int index) const noexcept
{
    return object == nullptr ? Identifier()
                             : object->properties.getName (index);
}

int ValueTree::getReferenceCount() const noexcept
{
    return object != nullptr ? object->getReferenceCount() : 0;
}

//==============================================================================
struct ValueTreePropertyValueSource final : public Value::ValueSource,
                                            private ValueTree::Listener
{
    ValueTreePropertyValueSource (const ValueTree& vt, const Identifier& prop, UndoManager* um, bool sync)
        : tree (vt), property (prop), undoManager (um), updateSynchronously (sync)
    {
        tree.addListener (this);
    }

    ~ValueTreePropertyValueSource() override
    {
        tree.removeListener (this);
    }

    var getValue() const override                 { return tree[property]; }
    void setValue (const var& newValue) override  { tree.setProperty (property, newValue, undoManager); }

private:
    ValueTree tree;
    const Identifier property;
    UndoManager* const undoManager;
    const bool updateSynchronously;

    void valueTreePropertyChanged (ValueTree& changedTree, const Identifier& changedProperty) override
    {
        if (tree == changedTree && property == changedProperty)
            sendChangeMessage (updateSynchronously);
    }

    void valueTreeChildAdded (ValueTree&, ValueTree&) override {}
    void valueTreeChildRemoved (ValueTree&, ValueTree&, int) override {}
    void valueTreeChildOrderChanged (ValueTree&, int, int) override {}
    void valueTreeParentChanged (ValueTree&) override {}

    JUCE_DECLARE_NON_COPYABLE_WITH_LEAK_DETECTOR (ValueTreePropertyValueSource)
};

Value ValueTree::getPropertyAsValue (const Identifier& name, UndoManager* undoManager, bool updateSynchronously)
{
    return Value (new ValueTreePropertyValueSource (*this, name, undoManager, updateSynchronously));
}

//==============================================================================
int ValueTree::getNumChildren() const noexcept
{
    return object == nullptr ? 0 : object->children.size();
}

ValueTree ValueTree::getChild (int index) const
{
    if (object != nullptr)
        if (auto* c = object->children.getObjectPointer (index))
            return ValueTree (*c);

    return {};
}

ValueTree::Iterator::Iterator (const ValueTree& v, bool isEnd)
   : internal (v.object != nullptr ? (isEnd ? v.object->children.end() : v.object->children.begin()) : nullptr)
{
}

ValueTree::Iterator& ValueTree::Iterator::operator++()
{
    ++internal;
    return *this;
}

bool ValueTree::Iterator::operator== (const Iterator& other) const  { return internal == other.internal; }
bool ValueTree::Iterator::operator!= (const Iterator& other) const  { return internal != other.internal; }

ValueTree ValueTree::Iterator::operator*() const
{
    return ValueTree (SharedObject::Ptr (*internal));
}

ValueTree::Iterator ValueTree::begin() const noexcept   { return Iterator (*this, false); }
ValueTree::Iterator ValueTree::end() const noexcept     { return Iterator (*this, true); }

ValueTree ValueTree::getChildWithName (const Identifier& type) const
{
    return object != nullptr ? object->getChildWithName (type) : ValueTree();
}

ValueTree ValueTree::getOrCreateChildWithName (const Identifier& type, UndoManager* undoManager)
{
    return object != nullptr ? object->getOrCreateChildWithName (type, undoManager) : ValueTree();
}

ValueTree ValueTree::getChildWithProperty (const Identifier& propertyName, const var& propertyValue) const
{
    return object != nullptr ? object->getChildWithProperty (propertyName, propertyValue) : ValueTree();
}

bool ValueTree::isAChildOf (const ValueTree& possibleParent) const noexcept
{
    return object != nullptr && object->isAChildOf (possibleParent.object.get());
}

int ValueTree::indexOf (const ValueTree& child) const noexcept
{
    return object != nullptr ? object->indexOf (child) : -1;
}

void ValueTree::addChild (const ValueTree& child, int index, UndoManager* undoManager)
{
    jassert (object != nullptr); // Trying to add a child to a null ValueTree!

    if (object != nullptr)
        object->addChild (child.object.get(), index, undoManager);
}

void ValueTree::appendChild (const ValueTree& child, UndoManager* undoManager)
{
    addChild (child, -1, undoManager);
}

void ValueTree::removeChild (int childIndex, UndoManager* undoManager)
{
    if (object != nullptr)
        object->removeChild (childIndex, undoManager);
}

void ValueTree::removeChild (const ValueTree& child, UndoManager* undoManager)
{
    if (object != nullptr)
        object->removeChild (object->children.indexOf (child.object), undoManager);
}

void ValueTree::removeAllChildren (UndoManager* undoManager)
{
    if (object != nullptr)
        object->removeAllChildren (undoManager);
}

void ValueTree::moveChild (int currentIndex, int newIndex, UndoManager* undoManager)
{
    if (object != nullptr)
        object->moveChild (currentIndex, newIndex, undoManager);
}

//==============================================================================
void ValueTree::createListOfChildren (OwnedArray<ValueTree>& list) const
{
    if (object != nullptr)
        for (auto* o : object->children)
            if (o != nullptr)
                list.add (new ValueTree (*o));
}

void ValueTree::reorderChildren (const OwnedArray<ValueTree>& newOrder, UndoManager* undoManager)
{
    if (object != nullptr)
        object->reorderChildren (newOrder, undoManager);
}

//==============================================================================
void ValueTree::addListener (Listener* listener)
{
    if (listener != nullptr)
    {
        if (listeners.isEmpty() && object != nullptr)
            object->valueTreesWithListeners.add (this);

        listeners.add (listener);
    }
}

void ValueTree::removeListener (Listener* listener)
{
    listeners.remove (listener);

    if (listeners.isEmpty() && object != nullptr)
        object->valueTreesWithListeners.removeValue (this);
}

void ValueTree::sendPropertyChangeMessage (const Identifier& property)
{
    if (object != nullptr)
        object->sendPropertyChangeMessage (property);
}

//==============================================================================
std::unique_ptr<XmlElement> ValueTree::createXml() const
{
    return std::unique_ptr<XmlElement> (object != nullptr ? object->createXml() : nullptr);
}

ValueTree ValueTree::fromXml (const XmlElement& xml)
{
    if (! xml.isTextElement())
    {
        ValueTree v (xml.getTagName());
        v.object->properties.setFromXmlAttributes (xml);

        for (auto* e : xml.getChildIterator())
            v.appendChild (fromXml (*e), nullptr);

        return v;
    }

    // ValueTrees don't have any equivalent to XML text elements!
    jassertfalse;
    return {};
}

ValueTree ValueTree::fromXml (const String& xmlText)
{
    if (auto xml = parseXML (xmlText))
        return fromXml (*xml);

    return {};
}

String ValueTree::toXmlString (const XmlElement::TextFormat& format) const
{
    if (auto xml = createXml())
        return xml->toString (format);

    return {};
}

//==============================================================================
void ValueTree::writeToStream (OutputStream& output) const
{
    SharedObject::writeObjectToStream (output, object.get());
}

ValueTree ValueTree::readFromStream (InputStream& input)
{
    auto type = input.readString();

    if (type.isEmpty())
        return {};

    ValueTree v (type);

    auto numProps = input.readCompressedInt();

    if (numProps < 0)
    {
        jassertfalse;  // trying to read corrupted data!
        return v;
    }

    for (int i = 0; i < numProps; ++i)
    {
        auto name = input.readString();

        if (name.isNotEmpty())
            v.object->properties.set (name, var::readFromStream (input));
        else
            jassertfalse;  // trying to read corrupted data!
    }

    auto numChildren = input.readCompressedInt();
    v.object->children.ensureStorageAllocated (numChildren);

    for (int i = 0; i < numChildren; ++i)
    {
        auto child = readFromStream (input);

        if (! child.isValid())
            return v;

        v.object->children.add (child.object);
        child.object->parent = v.object.get();
    }

    return v;
}

ValueTree ValueTree::readFromData (const void* data, size_t numBytes)
{
    MemoryInputStream in (data, numBytes, false);
    return readFromStream (in);
}

ValueTree ValueTree::readFromGZIPData (const void* data, size_t numBytes)
{
    MemoryInputStream in (data, numBytes, false);
    GZIPDecompressorInputStream gzipStream (in);
    return readFromStream (gzipStream);
}

void ValueTree::Listener::valueTreePropertyChanged   (ValueTree&, const Identifier&) {}
void ValueTree::Listener::valueTreeChildAdded        (ValueTree&, ValueTree&)        {}
void ValueTree::Listener::valueTreeChildRemoved      (ValueTree&, ValueTree&, int)   {}
void ValueTree::Listener::valueTreeChildOrderChanged (ValueTree&, int, int)          {}
void ValueTree::Listener::valueTreeParentChanged     (ValueTree&)                    {}
void ValueTree::Listener::valueTreeRedirected        (ValueTree&)                    {}

//==============================================================================
#if JUCE_ALLOW_STATIC_NULL_VARIABLES

JUCE_BEGIN_IGNORE_WARNINGS_GCC_LIKE ("-Wdeprecated-declarations")
JUCE_BEGIN_IGNORE_WARNINGS_MSVC (4996)

const ValueTree ValueTree::invalid;

JUCE_END_IGNORE_WARNINGS_GCC_LIKE
JUCE_END_IGNORE_WARNINGS_MSVC

#endif

//==============================================================================
//==============================================================================
#if JUCE_UNIT_TESTS

class ValueTreeTests final : public UnitTest
{
public:
    ValueTreeTests()
        : UnitTest ("ValueTrees", UnitTestCategories::values)
    {}

    static String createRandomIdentifier (Random& r)
    {
        char buffer[50] = { 0 };
        const char chars[] = "abcdefghijklmnopqrstuvwxyzABCDEFGHIJKLMNOPQRSTUVWXYZ0123456789_-:";

        for (int i = 1 + r.nextInt (numElementsInArray (buffer) - 2); --i >= 0;)
            buffer[i] = chars[r.nextInt (sizeof (chars) - 1)];

        String result (buffer);

        if (! XmlElement::isValidXmlName (result))
            result = createRandomIdentifier (r);

        return result;
    }

    static String createRandomWideCharString (Random& r)
    {
        juce_wchar buffer[50] = { 0 };

        for (int i = r.nextInt (numElementsInArray (buffer) - 1); --i >= 0;)
        {
            if (r.nextBool())
            {
                do
                {
                    buffer[i] = (juce_wchar) (1 + r.nextInt (0x10ffff - 1));
                }
                while (! CharPointer_UTF16::canRepresent (buffer[i]));
            }
            else
                buffer[i] = (juce_wchar) (1 + r.nextInt (0x7e));
        }

        return CharPointer_UTF32 (buffer);
    }

    static ValueTree createRandomTree (UndoManager* undoManager, int depth, Random& r)
    {
        ValueTree v (createRandomIdentifier (r));

        for (int i = r.nextInt (10); --i >= 0;)
        {
            switch (r.nextInt (5))
            {
                case 0: v.setProperty (createRandomIdentifier (r), createRandomWideCharString (r), undoManager); break;
                case 1: v.setProperty (createRandomIdentifier (r), r.nextInt(), undoManager); break;
                case 2: if (depth < 5) v.addChild (createRandomTree (undoManager, depth + 1, r), r.nextInt (v.getNumChildren() + 1), undoManager); break;
                case 3: v.setProperty (createRandomIdentifier (r), r.nextBool(), undoManager); break;
                case 4: v.setProperty (createRandomIdentifier (r), r.nextDouble(), undoManager); break;
                default: break;
            }
        }

        return v;
    }

    void runTest() override
    {
        {
            beginTest ("ValueTree");

            auto r = getRandom();

            for (int i = 10; --i >= 0;)
            {
                MemoryOutputStream mo;
                auto v1 = createRandomTree (nullptr, 0, r);
                v1.writeToStream (mo);

                MemoryInputStream mi (mo.getData(), mo.getDataSize(), false);
                auto v2 = ValueTree::readFromStream (mi);
                expect (v1.isEquivalentTo (v2));

                MemoryOutputStream zipped;
                {
                    GZIPCompressorOutputStream zippedOut (zipped);
                    v1.writeToStream (zippedOut);
                }
                expect (v1.isEquivalentTo (ValueTree::readFromGZIPData (zipped.getData(), zipped.getDataSize())));

                auto xml1 = v1.createXml();
                auto xml2 = v2.createCopy().createXml();
                expect (xml1->isEquivalentTo (xml2.get(), false));

                auto v4 = v2.createCopy();
                expect (v1.isEquivalentTo (v4));
            }
        }

        {
            beginTest ("Float formatting");

            ValueTree testVT ("Test");
            Identifier number ("number");

            std::map<double, String> tests;
            tests[1] = "1.0";
            tests[1.1] = "1.1";
            tests[1.01] = "1.01";
            tests[0.76378] = "0.76378";
            tests[-10] = "-10.0";
            tests[10.01] = "10.01";
            tests[0.0123] = "0.0123";
            tests[-3.7e-27] = "-3.7e-27";
            tests[1e+40] = "1.0e40";
            tests[-12345678901234567.0] = "-1.234567890123457e16";
            tests[192000] = "192000.0";
            tests[1234567] = "1.234567e6";
            tests[0.00006] = "0.00006";
            tests[0.000006] = "6.0e-6";

            for (auto& test : tests)
            {
                testVT.setProperty (number, test.first, nullptr);
                auto lines = StringArray::fromLines (testVT.toXmlString());
                lines.removeEmptyStrings();
                auto numLines = lines.size();
                expect (numLines > 1);
                expectEquals (lines[numLines - 1], "<Test number=\"" + test.second + "\"/>");
            }
        }
    }
};

static ValueTreeTests valueTreeTests;

#endif

} // namespace juce
<|MERGE_RESOLUTION|>--- conflicted
+++ resolved
@@ -1,1271 +1,1265 @@
-/*
-  ==============================================================================
-
-   This file is part of the JUCE framework.
-   Copyright (c) Raw Material Software Limited
-
-   JUCE is an open source framework subject to commercial or open source
-   licensing.
-
-   By downloading, installing, or using the JUCE framework, or combining the
-   JUCE framework with any other source code, object code, content or any other
-   copyrightable work, you agree to the terms of the JUCE End User Licence
-   Agreement, and all incorporated terms including the JUCE Privacy Policy and
-   the JUCE Website Terms of Service, as applicable, which will bind you. If you
-   do not agree to the terms of these agreements, we will not license the JUCE
-   framework to you, and you must discontinue the installation or download
-   process and cease use of the JUCE framework.
-
-   JUCE End User Licence Agreement: https://juce.com/legal/juce-8-licence/
-   JUCE Privacy Policy: https://juce.com/juce-privacy-policy
-   JUCE Website Terms of Service: https://juce.com/juce-website-terms-of-service/
-
-   Or:
-
-   You may also use this code under the terms of the AGPLv3:
-   https://www.gnu.org/licenses/agpl-3.0.en.html
-
-   THE JUCE FRAMEWORK IS PROVIDED "AS IS" WITHOUT ANY WARRANTY, AND ALL
-   WARRANTIES, WHETHER EXPRESSED OR IMPLIED, INCLUDING WARRANTY OF
-   MERCHANTABILITY OR FITNESS FOR A PARTICULAR PURPOSE, ARE DISCLAIMED.
-
-  ==============================================================================
-*/
-
-namespace juce
-{
-
-class ValueTree::SharedObject final : public ReferenceCountedObject
-{
-public:
-    using Ptr = ReferenceCountedObjectPtr<SharedObject>;
-
-    explicit SharedObject (const Identifier& t) noexcept  : type (t) {}
-
-    SharedObject (const SharedObject& other)
-        : ReferenceCountedObject(), type (other.type), properties (other.properties)
-    {
-        for (auto* c : other.children)
-        {
-            auto* child = new SharedObject (*c);
-            child->parent = this;
-            children.add (child);
-        }
-    }
-
-    SharedObject& operator= (const SharedObject&) = delete;
-
-    ~SharedObject() override
-    {
-        jassert (parent == nullptr); // this should never happen unless something isn't obeying the ref-counting!
-
-        for (auto i = children.size(); --i >= 0;)
-        {
-            const Ptr c (children.getObjectPointerUnchecked (i));
-            c->parent = nullptr;
-            children.remove (i);
-            c->sendParentChangeMessage();
-        }
-    }
-
-    SharedObject& getRoot() noexcept
-    {
-        return parent == nullptr ? *this : parent->getRoot();
-    }
-
-    template <typename Function>
-    void callListeners (ValueTree::Listener* listenerToExclude, Function fn) const
-    {
-        if (valueTreesWithListeners.size() == 0)
-            return;
-
-        if (valueTreesWithListeners.size() == 1)
-        {
-            valueTreesWithListeners.getUnchecked (0)->listeners.callExcluding (listenerToExclude, fn);
-            return;
-        }
-
-        const auto listenersCopy = valueTreesWithListeners;
-
-<<<<<<< HEAD
-                if (i == 0 || valueTreesWithListeners[i] == v || valueTreesWithListeners.contains(v))
-                    v->listeners.callExcluding(listenerToExclude, fn);
-            }
-=======
-        for (auto [i, v] : enumerate (listenersCopy, int{}))
-        {
-            if (valueTreesWithListeners[i] == v || valueTreesWithListeners.contains (v))
-                v->listeners.callExcluding (listenerToExclude, fn);
->>>>>>> 4ada2e1f
-        }
-    }
-
-    template <typename Function>
-    void callListenersForAllParents (ValueTree::Listener* listenerToExclude, Function fn) const
-    {
-        for (auto* t = this; t != nullptr; t = t->parent)
-            t->callListeners (listenerToExclude, fn);
-    }
-
-    void sendPropertyChangeMessage (const Identifier& property, ValueTree::Listener* listenerToExclude = nullptr)
-    {
-        ValueTree tree (*this);
-        callListenersForAllParents (listenerToExclude, [&] (Listener& l) { l.valueTreePropertyChanged (tree, property); });
-    }
-
-    void sendChildAddedMessage (ValueTree child)
-    {
-        ValueTree tree (*this);
-        callListenersForAllParents (nullptr, [&] (Listener& l) { l.valueTreeChildAdded (tree, child); });
-    }
-
-    void sendChildRemovedMessage (ValueTree child, int index)
-    {
-        ValueTree tree (*this);
-        callListenersForAllParents (nullptr, [=, &tree, &child] (Listener& l) { l.valueTreeChildRemoved (tree, child, index); });
-    }
-
-    void sendChildOrderChangedMessage (int oldIndex, int newIndex)
-    {
-        ValueTree tree (*this);
-        callListenersForAllParents (nullptr, [=, &tree] (Listener& l) { l.valueTreeChildOrderChanged (tree, oldIndex, newIndex); });
-    }
-
-    void sendParentChangeMessage()
-    {
-        ValueTree tree (*this);
-
-        for (auto j = children.size(); --j >= 0;)
-            if (auto* child = children.getObjectPointer (j))
-                child->sendParentChangeMessage();
-
-        callListeners (nullptr, [&] (Listener& l) { l.valueTreeParentChanged (tree); });
-    }
-
-    void setProperty (const Identifier& name, const var& newValue, UndoManager* undoManager,
-                      ValueTree::Listener* listenerToExclude = nullptr)
-    {
-        if (undoManager == nullptr)
-        {
-            if (properties.set (name, newValue))
-                sendPropertyChangeMessage (name, listenerToExclude);
-        }
-        else
-        {
-            if (auto* existingValue = properties.getVarPointer (name))
-            {
-                if (*existingValue != newValue)
-                    undoManager->perform (new SetPropertyAction (*this, name, newValue, *existingValue,
-                                                                 false, false, listenerToExclude));
-            }
-            else
-            {
-                undoManager->perform (new SetPropertyAction (*this, name, newValue, {},
-                                                             true, false, listenerToExclude));
-            }
-        }
-    }
-
-    bool hasProperty (const Identifier& name) const noexcept
-    {
-        return properties.contains (name);
-    }
-
-    void removeProperty (const Identifier& name, UndoManager* undoManager)
-    {
-        if (undoManager == nullptr)
-        {
-            if (properties.remove (name))
-                sendPropertyChangeMessage (name);
-        }
-        else
-        {
-            if (properties.contains (name))
-                undoManager->perform (new SetPropertyAction (*this, name, {}, properties[name], false, true));
-        }
-    }
-
-    void removeAllProperties (UndoManager* undoManager)
-    {
-        if (undoManager == nullptr)
-        {
-            while (properties.size() > 0)
-            {
-                auto name = properties.getName (properties.size() - 1);
-                properties.remove (name);
-                sendPropertyChangeMessage (name);
-            }
-        }
-        else
-        {
-            for (auto i = properties.size(); --i >= 0;)
-                undoManager->perform (new SetPropertyAction (*this, properties.getName (i), {},
-                                                             properties.getValueAt (i), false, true));
-        }
-    }
-
-    void copyPropertiesFrom (const SharedObject& source, UndoManager* undoManager)
-    {
-        for (auto i = properties.size(); --i >= 0;)
-            if (! source.properties.contains (properties.getName (i)))
-                removeProperty (properties.getName (i), undoManager);
-
-        for (int i = 0; i < source.properties.size(); ++i)
-            setProperty (source.properties.getName (i), source.properties.getValueAt (i), undoManager);
-    }
-
-    ValueTree getChildWithName (const Identifier& typeToMatch) const
-    {
-        for (auto* s : children)
-            if (s->type == typeToMatch)
-                return ValueTree (*s);
-
-        return {};
-    }
-
-    ValueTree getOrCreateChildWithName (const Identifier& typeToMatch, UndoManager* undoManager)
-    {
-        for (auto* s : children)
-            if (s->type == typeToMatch)
-                return ValueTree (*s);
-
-        auto newObject = new SharedObject (typeToMatch);
-        addChild (newObject, -1, undoManager);
-        return ValueTree (*newObject);
-    }
-
-    ValueTree getChildWithProperty (const Identifier& propertyName, const var& propertyValue) const
-    {
-        for (auto* s : children)
-            if (s->properties[propertyName] == propertyValue)
-                return ValueTree (*s);
-
-        return {};
-    }
-
-    bool isAChildOf (const SharedObject* possibleParent) const noexcept
-    {
-        for (auto* p = parent; p != nullptr; p = p->parent)
-            if (p == possibleParent)
-                return true;
-
-        return false;
-    }
-
-    int indexOf (const ValueTree& child) const noexcept
-    {
-        return children.indexOf (child.object);
-    }
-
-    void addChild (SharedObject* child, int index, UndoManager* undoManager)
-    {
-        if (child != nullptr && child->parent != this)
-        {
-            if (child != this && ! isAChildOf (child))
-            {
-                // You should always make sure that a child is removed from its previous parent before
-                // adding it somewhere else - otherwise, it's ambiguous as to whether a different
-                // undomanager should be used when removing it from its current parent..
-                jassert (child->parent == nullptr);
-
-                if (child->parent != nullptr)
-                {
-                    jassert (child->parent->children.indexOf (child) >= 0);
-                    child->parent->removeChild (child->parent->children.indexOf (child), undoManager);
-                }
-
-                if (undoManager == nullptr)
-                {
-                    children.insert (index, child);
-                    child->parent = this;
-                    sendChildAddedMessage (ValueTree (*child));
-                    child->sendParentChangeMessage();
-                }
-                else
-                {
-                    if (! isPositiveAndBelow (index, children.size()))
-                        index = children.size();
-
-                    undoManager->perform (new AddOrRemoveChildAction (*this, index, child));
-                }
-            }
-            else
-            {
-                // You're attempting to create a recursive loop! A node
-                // can't be a child of one of its own children!
-                jassertfalse;
-            }
-        }
-    }
-
-    void removeChild (int childIndex, UndoManager* undoManager)
-    {
-        if (auto child = Ptr (children.getObjectPointer (childIndex)))
-        {
-            if (undoManager == nullptr)
-            {
-                children.remove (childIndex);
-                child->parent = nullptr;
-                sendChildRemovedMessage (ValueTree (child), childIndex);
-                child->sendParentChangeMessage();
-            }
-            else
-            {
-                undoManager->perform (new AddOrRemoveChildAction (*this, childIndex, {}));
-            }
-        }
-    }
-
-    void removeAllChildren (UndoManager* undoManager)
-    {
-        while (children.size() > 0)
-            removeChild (children.size() - 1, undoManager);
-    }
-
-    void moveChild (int currentIndex, int newIndex, UndoManager* undoManager)
-    {
-        // The source index must be a valid index!
-        jassert (isPositiveAndBelow (currentIndex, children.size()));
-
-        if (currentIndex != newIndex
-             && isPositiveAndBelow (currentIndex, children.size()))
-        {
-            if (undoManager == nullptr)
-            {
-                children.move (currentIndex, newIndex);
-                sendChildOrderChangedMessage (currentIndex, newIndex);
-            }
-            else
-            {
-                if (! isPositiveAndBelow (newIndex, children.size()))
-                    newIndex = children.size() - 1;
-
-                undoManager->perform (new MoveChildAction (*this, currentIndex, newIndex));
-            }
-        }
-    }
-
-    void reorderChildren (const OwnedArray<ValueTree>& newOrder, UndoManager* undoManager)
-    {
-        jassert (newOrder.size() == children.size());
-
-        for (int i = 0; i < children.size(); ++i)
-        {
-            auto* child = newOrder.getUnchecked (i)->object.get();
-
-            if (children.getObjectPointerUnchecked (i) != child)
-            {
-                auto oldIndex = children.indexOf (child);
-                jassert (oldIndex >= 0);
-                moveChild (oldIndex, i, undoManager);
-            }
-        }
-    }
-
-    bool isEquivalentTo (const SharedObject& other) const noexcept
-    {
-        if (type != other.type
-             || properties.size() != other.properties.size()
-             || children.size() != other.children.size()
-             || properties != other.properties)
-            return false;
-
-        for (int i = 0; i < children.size(); ++i)
-            if (! children.getObjectPointerUnchecked (i)->isEquivalentTo (*other.children.getObjectPointerUnchecked (i)))
-                return false;
-
-        return true;
-    }
-
-    XmlElement* createXml() const
-    {
-        auto* xml = new XmlElement (type);
-        properties.copyToXmlAttributes (*xml);
-
-        // (NB: it's faster to add nodes to XML elements in reverse order)
-        for (auto i = children.size(); --i >= 0;)
-            xml->prependChildElement (children.getObjectPointerUnchecked (i)->createXml());
-
-        return xml;
-    }
-
-    void writeToStream (OutputStream& output) const
-    {
-        output.writeString (type.toString());
-        output.writeCompressedInt (properties.size());
-
-        for (int j = 0; j < properties.size(); ++j)
-        {
-            output.writeString (properties.getName (j).toString());
-            properties.getValueAt (j).writeToStream (output);
-        }
-
-        output.writeCompressedInt (children.size());
-
-        for (auto* c : children)
-            writeObjectToStream (output, c);
-    }
-
-    static void writeObjectToStream (OutputStream& output, const SharedObject* object)
-    {
-        if (object != nullptr)
-        {
-            object->writeToStream (output);
-        }
-        else
-        {
-            output.writeString ({});
-            output.writeCompressedInt (0);
-            output.writeCompressedInt (0);
-        }
-    }
-
-    //==============================================================================
-    struct SetPropertyAction final : public UndoableAction
-    {
-        SetPropertyAction (Ptr targetObject, const Identifier& propertyName,
-                           const var& newVal, const var& oldVal, bool isAdding, bool isDeleting,
-                           ValueTree::Listener* listenerToExclude = nullptr)
-            : target (std::move (targetObject)),
-              name (propertyName), newValue (newVal), oldValue (oldVal),
-              isAddingNewProperty (isAdding), isDeletingProperty (isDeleting),
-              excludeListener (listenerToExclude)
-        {
-        }
-
-        bool perform() override
-        {
-            jassert (! (isAddingNewProperty && target->hasProperty (name)));
-
-            if (isDeletingProperty)
-                target->removeProperty (name, nullptr);
-            else
-                target->setProperty (name, newValue, nullptr, excludeListener);
-
-            return true;
-        }
-
-        bool undo() override
-        {
-            if (isAddingNewProperty)
-                target->removeProperty (name, nullptr);
-            else
-                target->setProperty (name, oldValue, nullptr);
-
-            return true;
-        }
-
-        int getSizeInUnits() override
-        {
-            return (int) sizeof (*this); //xxx should be more accurate
-        }
-
-        UndoableAction* createCoalescedAction (UndoableAction* nextAction) override
-        {
-            if (! (isAddingNewProperty || isDeletingProperty))
-            {
-                if (auto* next = dynamic_cast<SetPropertyAction*> (nextAction))
-                    if (next->target == target && next->name == name
-                          && ! (next->isAddingNewProperty || next->isDeletingProperty))
-                        return new SetPropertyAction (*target, name, next->newValue, oldValue, false, false);
-            }
-
-            return nullptr;
-        }
-
-    private:
-        const Ptr target;
-        const Identifier name;
-        const var newValue;
-        var oldValue;
-        const bool isAddingNewProperty : 1, isDeletingProperty : 1;
-        ValueTree::Listener* excludeListener;
-
-        JUCE_DECLARE_NON_COPYABLE (SetPropertyAction)
-    };
-
-    //==============================================================================
-    struct AddOrRemoveChildAction final : public UndoableAction
-    {
-        AddOrRemoveChildAction (Ptr parentObject, int index, SharedObject* newChild)
-            : target (std::move (parentObject)),
-              child (newChild != nullptr ? newChild : target->children.getObjectPointer (index)),
-              childIndex (index),
-              isDeleting (newChild == nullptr)
-        {
-            jassert (child != nullptr);
-        }
-
-        bool perform() override
-        {
-            if (isDeleting)
-                target->removeChild (childIndex, nullptr);
-            else
-                target->addChild (child.get(), childIndex, nullptr);
-
-            return true;
-        }
-
-        bool undo() override
-        {
-            if (isDeleting)
-            {
-                target->addChild (child.get(), childIndex, nullptr);
-            }
-            else
-            {
-                // If you hit this, it seems that your object's state is getting confused - probably
-                // because you've interleaved some undoable and non-undoable operations?
-                jassert (childIndex < target->children.size());
-                target->removeChild (childIndex, nullptr);
-            }
-
-            return true;
-        }
-
-        int getSizeInUnits() override
-        {
-            return (int) sizeof (*this); //xxx should be more accurate
-        }
-
-    private:
-        const Ptr target, child;
-        const int childIndex;
-        const bool isDeleting;
-
-        JUCE_DECLARE_NON_COPYABLE (AddOrRemoveChildAction)
-    };
-
-    //==============================================================================
-    struct MoveChildAction final : public UndoableAction
-    {
-        MoveChildAction (Ptr parentObject, int fromIndex, int toIndex) noexcept
-            : parent (std::move (parentObject)), startIndex (fromIndex), endIndex (toIndex)
-        {
-        }
-
-        bool perform() override
-        {
-            parent->moveChild (startIndex, endIndex, nullptr);
-            return true;
-        }
-
-        bool undo() override
-        {
-            parent->moveChild (endIndex, startIndex, nullptr);
-            return true;
-        }
-
-        int getSizeInUnits() override
-        {
-            return (int) sizeof (*this); //xxx should be more accurate
-        }
-
-        UndoableAction* createCoalescedAction (UndoableAction* nextAction) override
-        {
-            if (auto* next = dynamic_cast<MoveChildAction*> (nextAction))
-                if (next->parent == parent && next->startIndex == endIndex)
-                    return new MoveChildAction (parent, startIndex, next->endIndex);
-
-            return nullptr;
-        }
-
-    private:
-        const Ptr parent;
-        const int startIndex, endIndex;
-
-        JUCE_DECLARE_NON_COPYABLE (MoveChildAction)
-    };
-
-    //==============================================================================
-    const Identifier type;
-    NamedValueSet properties;
-    ReferenceCountedArray<SharedObject> children;
-    SortedSet<ValueTree*> valueTreesWithListeners;
-    SharedObject* parent = nullptr;
-
-    JUCE_LEAK_DETECTOR (SharedObject)
-};
-
-//==============================================================================
-ValueTree::ValueTree() noexcept
-{
-}
-
-ValueTree::ValueTree (const Identifier& type)  : object (new ValueTree::SharedObject (type))
-{
-    jassert (type.toString().isNotEmpty()); // All objects must be given a sensible type name!
-}
-
-ValueTree::ValueTree (const Identifier& type,
-                      std::initializer_list<NamedValueSet::NamedValue> properties,
-                      std::initializer_list<ValueTree> subTrees)
-    : ValueTree (type)
-{
-    object->properties = NamedValueSet (std::move (properties));
-
-    for (auto& tree : subTrees)
-        addChild (tree, -1, nullptr);
-}
-
-ValueTree::ValueTree (SharedObject::Ptr so) noexcept  : object (std::move (so)) {}
-ValueTree::ValueTree (SharedObject& so) noexcept      : object (so) {}
-
-ValueTree::ValueTree (const ValueTree& other) noexcept  : object (other.object)
-{
-}
-
-ValueTree& ValueTree::operator= (const ValueTree& other)
-{
-    if (object != other.object)
-    {
-        if (listeners.isEmpty())
-        {
-            object = other.object;
-        }
-        else
-        {
-            if (object != nullptr)
-                object->valueTreesWithListeners.removeValue (this);
-
-            if (other.object != nullptr)
-                other.object->valueTreesWithListeners.add (this);
-
-            object = other.object;
-
-            listeners.call ([this] (Listener& l) { l.valueTreeRedirected (*this); });
-        }
-    }
-
-    return *this;
-}
-
-ValueTree::ValueTree (ValueTree&& other) noexcept
-    : object (std::move (other.object))
-{
-    if (object != nullptr)
-        object->valueTreesWithListeners.removeValue (&other);
-}
-
-ValueTree::~ValueTree()
-{
-    if (! listeners.isEmpty() && object != nullptr)
-        object->valueTreesWithListeners.removeValue (this);
-}
-
-bool ValueTree::operator== (const ValueTree& other) const noexcept
-{
-    return object == other.object;
-}
-
-bool ValueTree::operator!= (const ValueTree& other) const noexcept
-{
-    return object != other.object;
-}
-
-bool ValueTree::isEquivalentTo (const ValueTree& other) const
-{
-    return object == other.object
-            || (object != nullptr && other.object != nullptr
-                 && object->isEquivalentTo (*other.object));
-}
-
-ValueTree ValueTree::createCopy() const
-{
-    if (object != nullptr)
-        return ValueTree (*new SharedObject (*object));
-
-    return {};
-}
-
-void ValueTree::copyPropertiesFrom (const ValueTree& source, UndoManager* undoManager)
-{
-    jassert (object != nullptr || source.object == nullptr); // Trying to add properties to a null ValueTree will fail!
-
-    if (source == *this)
-        return;
-
-    if (source.object == nullptr)
-        removeAllProperties (undoManager);
-    else if (object != nullptr)
-        object->copyPropertiesFrom (*(source.object), undoManager);
-}
-
-void ValueTree::copyPropertiesAndChildrenFrom (const ValueTree& source, UndoManager* undoManager)
-{
-    jassert (object != nullptr || source.object == nullptr); // Trying to copy to a null ValueTree will fail!
-
-    if (source == *this)
-        return;
-
-    copyPropertiesFrom (source, undoManager);
-    removeAllChildren (undoManager);
-
-    if (object != nullptr && source.object != nullptr)
-        for (auto& child : source.object->children)
-            object->addChild (createCopyIfNotNull (child), -1, undoManager);
-}
-
-bool ValueTree::hasType (const Identifier& typeName) const noexcept
-{
-    return object != nullptr && object->type == typeName;
-}
-
-Identifier ValueTree::getType() const noexcept
-{
-    return object != nullptr ? object->type : Identifier();
-}
-
-ValueTree ValueTree::getParent() const noexcept
-{
-    if (object != nullptr)
-        if (auto p = object->parent)
-            return ValueTree (*p);
-
-    return {};
-}
-
-ValueTree ValueTree::getRoot() const noexcept
-{
-    if (object != nullptr)
-        return ValueTree (object->getRoot());
-
-    return {};
-}
-
-ValueTree ValueTree::getSibling (int delta) const noexcept
-{
-    if (object != nullptr)
-        if (auto* p = object->parent)
-            if (auto* c = p->children.getObjectPointer (p->indexOf (*this) + delta))
-                return ValueTree (*c);
-
-    return {};
-}
-
-static const var& getNullVarRef() noexcept
-{
-    static var nullVar;
-    return nullVar;
-}
-
-const var& ValueTree::operator[] (const Identifier& name) const noexcept
-{
-    return object == nullptr ? getNullVarRef() : object->properties[name];
-}
-
-const var& ValueTree::getProperty (const Identifier& name) const noexcept
-{
-    return object == nullptr ? getNullVarRef() : object->properties[name];
-}
-
-var ValueTree::getProperty (const Identifier& name, const var& defaultReturnValue) const
-{
-    return object == nullptr ? defaultReturnValue
-                             : object->properties.getWithDefault (name, defaultReturnValue);
-}
-
-const var* ValueTree::getPropertyPointer (const Identifier& name) const noexcept
-{
-    return object == nullptr ? nullptr
-                             : object->properties.getVarPointer (name);
-}
-
-ValueTree& ValueTree::setProperty (const Identifier& name, const var& newValue, UndoManager* undoManager)
-{
-    return setPropertyExcludingListener (nullptr, name, newValue, undoManager);
-}
-
-ValueTree& ValueTree::setPropertyExcludingListener (Listener* listenerToExclude, const Identifier& name,
-                                                    const var& newValue, UndoManager* undoManager)
-{
-    jassert (XmlElement::isValidXmlName(name.toString()));
-    jassert (name.toString().isNotEmpty()); // Must have a valid property name!
-    jassert (object != nullptr); // Trying to add a property to a null ValueTree will fail!
-
-    if (object != nullptr)
-        object->setProperty (name, newValue, undoManager, listenerToExclude);
-
-    return *this;
-}
-
-bool ValueTree::hasProperty (const Identifier& name) const noexcept
-{
-    return object != nullptr && object->hasProperty (name);
-}
-
-void ValueTree::removeProperty (const Identifier& name, UndoManager* undoManager)
-{
-    if (object != nullptr)
-        object->removeProperty (name, undoManager);
-}
-
-void ValueTree::removeAllProperties (UndoManager* undoManager)
-{
-    if (object != nullptr)
-        object->removeAllProperties (undoManager);
-}
-
-int ValueTree::getNumProperties() const noexcept
-{
-    return object == nullptr ? 0 : object->properties.size();
-}
-
-Identifier ValueTree::getPropertyName (int index) const noexcept
-{
-    return object == nullptr ? Identifier()
-                             : object->properties.getName (index);
-}
-
-int ValueTree::getReferenceCount() const noexcept
-{
-    return object != nullptr ? object->getReferenceCount() : 0;
-}
-
-//==============================================================================
-struct ValueTreePropertyValueSource final : public Value::ValueSource,
-                                            private ValueTree::Listener
-{
-    ValueTreePropertyValueSource (const ValueTree& vt, const Identifier& prop, UndoManager* um, bool sync)
-        : tree (vt), property (prop), undoManager (um), updateSynchronously (sync)
-    {
-        tree.addListener (this);
-    }
-
-    ~ValueTreePropertyValueSource() override
-    {
-        tree.removeListener (this);
-    }
-
-    var getValue() const override                 { return tree[property]; }
-    void setValue (const var& newValue) override  { tree.setProperty (property, newValue, undoManager); }
-
-private:
-    ValueTree tree;
-    const Identifier property;
-    UndoManager* const undoManager;
-    const bool updateSynchronously;
-
-    void valueTreePropertyChanged (ValueTree& changedTree, const Identifier& changedProperty) override
-    {
-        if (tree == changedTree && property == changedProperty)
-            sendChangeMessage (updateSynchronously);
-    }
-
-    void valueTreeChildAdded (ValueTree&, ValueTree&) override {}
-    void valueTreeChildRemoved (ValueTree&, ValueTree&, int) override {}
-    void valueTreeChildOrderChanged (ValueTree&, int, int) override {}
-    void valueTreeParentChanged (ValueTree&) override {}
-
-    JUCE_DECLARE_NON_COPYABLE_WITH_LEAK_DETECTOR (ValueTreePropertyValueSource)
-};
-
-Value ValueTree::getPropertyAsValue (const Identifier& name, UndoManager* undoManager, bool updateSynchronously)
-{
-    return Value (new ValueTreePropertyValueSource (*this, name, undoManager, updateSynchronously));
-}
-
-//==============================================================================
-int ValueTree::getNumChildren() const noexcept
-{
-    return object == nullptr ? 0 : object->children.size();
-}
-
-ValueTree ValueTree::getChild (int index) const
-{
-    if (object != nullptr)
-        if (auto* c = object->children.getObjectPointer (index))
-            return ValueTree (*c);
-
-    return {};
-}
-
-ValueTree::Iterator::Iterator (const ValueTree& v, bool isEnd)
-   : internal (v.object != nullptr ? (isEnd ? v.object->children.end() : v.object->children.begin()) : nullptr)
-{
-}
-
-ValueTree::Iterator& ValueTree::Iterator::operator++()
-{
-    ++internal;
-    return *this;
-}
-
-bool ValueTree::Iterator::operator== (const Iterator& other) const  { return internal == other.internal; }
-bool ValueTree::Iterator::operator!= (const Iterator& other) const  { return internal != other.internal; }
-
-ValueTree ValueTree::Iterator::operator*() const
-{
-    return ValueTree (SharedObject::Ptr (*internal));
-}
-
-ValueTree::Iterator ValueTree::begin() const noexcept   { return Iterator (*this, false); }
-ValueTree::Iterator ValueTree::end() const noexcept     { return Iterator (*this, true); }
-
-ValueTree ValueTree::getChildWithName (const Identifier& type) const
-{
-    return object != nullptr ? object->getChildWithName (type) : ValueTree();
-}
-
-ValueTree ValueTree::getOrCreateChildWithName (const Identifier& type, UndoManager* undoManager)
-{
-    return object != nullptr ? object->getOrCreateChildWithName (type, undoManager) : ValueTree();
-}
-
-ValueTree ValueTree::getChildWithProperty (const Identifier& propertyName, const var& propertyValue) const
-{
-    return object != nullptr ? object->getChildWithProperty (propertyName, propertyValue) : ValueTree();
-}
-
-bool ValueTree::isAChildOf (const ValueTree& possibleParent) const noexcept
-{
-    return object != nullptr && object->isAChildOf (possibleParent.object.get());
-}
-
-int ValueTree::indexOf (const ValueTree& child) const noexcept
-{
-    return object != nullptr ? object->indexOf (child) : -1;
-}
-
-void ValueTree::addChild (const ValueTree& child, int index, UndoManager* undoManager)
-{
-    jassert (object != nullptr); // Trying to add a child to a null ValueTree!
-
-    if (object != nullptr)
-        object->addChild (child.object.get(), index, undoManager);
-}
-
-void ValueTree::appendChild (const ValueTree& child, UndoManager* undoManager)
-{
-    addChild (child, -1, undoManager);
-}
-
-void ValueTree::removeChild (int childIndex, UndoManager* undoManager)
-{
-    if (object != nullptr)
-        object->removeChild (childIndex, undoManager);
-}
-
-void ValueTree::removeChild (const ValueTree& child, UndoManager* undoManager)
-{
-    if (object != nullptr)
-        object->removeChild (object->children.indexOf (child.object), undoManager);
-}
-
-void ValueTree::removeAllChildren (UndoManager* undoManager)
-{
-    if (object != nullptr)
-        object->removeAllChildren (undoManager);
-}
-
-void ValueTree::moveChild (int currentIndex, int newIndex, UndoManager* undoManager)
-{
-    if (object != nullptr)
-        object->moveChild (currentIndex, newIndex, undoManager);
-}
-
-//==============================================================================
-void ValueTree::createListOfChildren (OwnedArray<ValueTree>& list) const
-{
-    if (object != nullptr)
-        for (auto* o : object->children)
-            if (o != nullptr)
-                list.add (new ValueTree (*o));
-}
-
-void ValueTree::reorderChildren (const OwnedArray<ValueTree>& newOrder, UndoManager* undoManager)
-{
-    if (object != nullptr)
-        object->reorderChildren (newOrder, undoManager);
-}
-
-//==============================================================================
-void ValueTree::addListener (Listener* listener)
-{
-    if (listener != nullptr)
-    {
-        if (listeners.isEmpty() && object != nullptr)
-            object->valueTreesWithListeners.add (this);
-
-        listeners.add (listener);
-    }
-}
-
-void ValueTree::removeListener (Listener* listener)
-{
-    listeners.remove (listener);
-
-    if (listeners.isEmpty() && object != nullptr)
-        object->valueTreesWithListeners.removeValue (this);
-}
-
-void ValueTree::sendPropertyChangeMessage (const Identifier& property)
-{
-    if (object != nullptr)
-        object->sendPropertyChangeMessage (property);
-}
-
-//==============================================================================
-std::unique_ptr<XmlElement> ValueTree::createXml() const
-{
-    return std::unique_ptr<XmlElement> (object != nullptr ? object->createXml() : nullptr);
-}
-
-ValueTree ValueTree::fromXml (const XmlElement& xml)
-{
-    if (! xml.isTextElement())
-    {
-        ValueTree v (xml.getTagName());
-        v.object->properties.setFromXmlAttributes (xml);
-
-        for (auto* e : xml.getChildIterator())
-            v.appendChild (fromXml (*e), nullptr);
-
-        return v;
-    }
-
-    // ValueTrees don't have any equivalent to XML text elements!
-    jassertfalse;
-    return {};
-}
-
-ValueTree ValueTree::fromXml (const String& xmlText)
-{
-    if (auto xml = parseXML (xmlText))
-        return fromXml (*xml);
-
-    return {};
-}
-
-String ValueTree::toXmlString (const XmlElement::TextFormat& format) const
-{
-    if (auto xml = createXml())
-        return xml->toString (format);
-
-    return {};
-}
-
-//==============================================================================
-void ValueTree::writeToStream (OutputStream& output) const
-{
-    SharedObject::writeObjectToStream (output, object.get());
-}
-
-ValueTree ValueTree::readFromStream (InputStream& input)
-{
-    auto type = input.readString();
-
-    if (type.isEmpty())
-        return {};
-
-    ValueTree v (type);
-
-    auto numProps = input.readCompressedInt();
-
-    if (numProps < 0)
-    {
-        jassertfalse;  // trying to read corrupted data!
-        return v;
-    }
-
-    for (int i = 0; i < numProps; ++i)
-    {
-        auto name = input.readString();
-
-        if (name.isNotEmpty())
-            v.object->properties.set (name, var::readFromStream (input));
-        else
-            jassertfalse;  // trying to read corrupted data!
-    }
-
-    auto numChildren = input.readCompressedInt();
-    v.object->children.ensureStorageAllocated (numChildren);
-
-    for (int i = 0; i < numChildren; ++i)
-    {
-        auto child = readFromStream (input);
-
-        if (! child.isValid())
-            return v;
-
-        v.object->children.add (child.object);
-        child.object->parent = v.object.get();
-    }
-
-    return v;
-}
-
-ValueTree ValueTree::readFromData (const void* data, size_t numBytes)
-{
-    MemoryInputStream in (data, numBytes, false);
-    return readFromStream (in);
-}
-
-ValueTree ValueTree::readFromGZIPData (const void* data, size_t numBytes)
-{
-    MemoryInputStream in (data, numBytes, false);
-    GZIPDecompressorInputStream gzipStream (in);
-    return readFromStream (gzipStream);
-}
-
-void ValueTree::Listener::valueTreePropertyChanged   (ValueTree&, const Identifier&) {}
-void ValueTree::Listener::valueTreeChildAdded        (ValueTree&, ValueTree&)        {}
-void ValueTree::Listener::valueTreeChildRemoved      (ValueTree&, ValueTree&, int)   {}
-void ValueTree::Listener::valueTreeChildOrderChanged (ValueTree&, int, int)          {}
-void ValueTree::Listener::valueTreeParentChanged     (ValueTree&)                    {}
-void ValueTree::Listener::valueTreeRedirected        (ValueTree&)                    {}
-
-//==============================================================================
-#if JUCE_ALLOW_STATIC_NULL_VARIABLES
-
-JUCE_BEGIN_IGNORE_WARNINGS_GCC_LIKE ("-Wdeprecated-declarations")
-JUCE_BEGIN_IGNORE_WARNINGS_MSVC (4996)
-
-const ValueTree ValueTree::invalid;
-
-JUCE_END_IGNORE_WARNINGS_GCC_LIKE
-JUCE_END_IGNORE_WARNINGS_MSVC
-
-#endif
-
-//==============================================================================
-//==============================================================================
-#if JUCE_UNIT_TESTS
-
-class ValueTreeTests final : public UnitTest
-{
-public:
-    ValueTreeTests()
-        : UnitTest ("ValueTrees", UnitTestCategories::values)
-    {}
-
-    static String createRandomIdentifier (Random& r)
-    {
-        char buffer[50] = { 0 };
-        const char chars[] = "abcdefghijklmnopqrstuvwxyzABCDEFGHIJKLMNOPQRSTUVWXYZ0123456789_-:";
-
-        for (int i = 1 + r.nextInt (numElementsInArray (buffer) - 2); --i >= 0;)
-            buffer[i] = chars[r.nextInt (sizeof (chars) - 1)];
-
-        String result (buffer);
-
-        if (! XmlElement::isValidXmlName (result))
-            result = createRandomIdentifier (r);
-
-        return result;
-    }
-
-    static String createRandomWideCharString (Random& r)
-    {
-        juce_wchar buffer[50] = { 0 };
-
-        for (int i = r.nextInt (numElementsInArray (buffer) - 1); --i >= 0;)
-        {
-            if (r.nextBool())
-            {
-                do
-                {
-                    buffer[i] = (juce_wchar) (1 + r.nextInt (0x10ffff - 1));
-                }
-                while (! CharPointer_UTF16::canRepresent (buffer[i]));
-            }
-            else
-                buffer[i] = (juce_wchar) (1 + r.nextInt (0x7e));
-        }
-
-        return CharPointer_UTF32 (buffer);
-    }
-
-    static ValueTree createRandomTree (UndoManager* undoManager, int depth, Random& r)
-    {
-        ValueTree v (createRandomIdentifier (r));
-
-        for (int i = r.nextInt (10); --i >= 0;)
-        {
-            switch (r.nextInt (5))
-            {
-                case 0: v.setProperty (createRandomIdentifier (r), createRandomWideCharString (r), undoManager); break;
-                case 1: v.setProperty (createRandomIdentifier (r), r.nextInt(), undoManager); break;
-                case 2: if (depth < 5) v.addChild (createRandomTree (undoManager, depth + 1, r), r.nextInt (v.getNumChildren() + 1), undoManager); break;
-                case 3: v.setProperty (createRandomIdentifier (r), r.nextBool(), undoManager); break;
-                case 4: v.setProperty (createRandomIdentifier (r), r.nextDouble(), undoManager); break;
-                default: break;
-            }
-        }
-
-        return v;
-    }
-
-    void runTest() override
-    {
-        {
-            beginTest ("ValueTree");
-
-            auto r = getRandom();
-
-            for (int i = 10; --i >= 0;)
-            {
-                MemoryOutputStream mo;
-                auto v1 = createRandomTree (nullptr, 0, r);
-                v1.writeToStream (mo);
-
-                MemoryInputStream mi (mo.getData(), mo.getDataSize(), false);
-                auto v2 = ValueTree::readFromStream (mi);
-                expect (v1.isEquivalentTo (v2));
-
-                MemoryOutputStream zipped;
-                {
-                    GZIPCompressorOutputStream zippedOut (zipped);
-                    v1.writeToStream (zippedOut);
-                }
-                expect (v1.isEquivalentTo (ValueTree::readFromGZIPData (zipped.getData(), zipped.getDataSize())));
-
-                auto xml1 = v1.createXml();
-                auto xml2 = v2.createCopy().createXml();
-                expect (xml1->isEquivalentTo (xml2.get(), false));
-
-                auto v4 = v2.createCopy();
-                expect (v1.isEquivalentTo (v4));
-            }
-        }
-
-        {
-            beginTest ("Float formatting");
-
-            ValueTree testVT ("Test");
-            Identifier number ("number");
-
-            std::map<double, String> tests;
-            tests[1] = "1.0";
-            tests[1.1] = "1.1";
-            tests[1.01] = "1.01";
-            tests[0.76378] = "0.76378";
-            tests[-10] = "-10.0";
-            tests[10.01] = "10.01";
-            tests[0.0123] = "0.0123";
-            tests[-3.7e-27] = "-3.7e-27";
-            tests[1e+40] = "1.0e40";
-            tests[-12345678901234567.0] = "-1.234567890123457e16";
-            tests[192000] = "192000.0";
-            tests[1234567] = "1.234567e6";
-            tests[0.00006] = "0.00006";
-            tests[0.000006] = "6.0e-6";
-
-            for (auto& test : tests)
-            {
-                testVT.setProperty (number, test.first, nullptr);
-                auto lines = StringArray::fromLines (testVT.toXmlString());
-                lines.removeEmptyStrings();
-                auto numLines = lines.size();
-                expect (numLines > 1);
-                expectEquals (lines[numLines - 1], "<Test number=\"" + test.second + "\"/>");
-            }
-        }
-    }
-};
-
-static ValueTreeTests valueTreeTests;
-
-#endif
-
-} // namespace juce
+/*
+  ==============================================================================
+
+   This file is part of the JUCE framework.
+   Copyright (c) Raw Material Software Limited
+
+   JUCE is an open source framework subject to commercial or open source
+   licensing.
+
+   By downloading, installing, or using the JUCE framework, or combining the
+   JUCE framework with any other source code, object code, content or any other
+   copyrightable work, you agree to the terms of the JUCE End User Licence
+   Agreement, and all incorporated terms including the JUCE Privacy Policy and
+   the JUCE Website Terms of Service, as applicable, which will bind you. If you
+   do not agree to the terms of these agreements, we will not license the JUCE
+   framework to you, and you must discontinue the installation or download
+   process and cease use of the JUCE framework.
+
+   JUCE End User Licence Agreement: https://juce.com/legal/juce-8-licence/
+   JUCE Privacy Policy: https://juce.com/juce-privacy-policy
+   JUCE Website Terms of Service: https://juce.com/juce-website-terms-of-service/
+
+   Or:
+
+   You may also use this code under the terms of the AGPLv3:
+   https://www.gnu.org/licenses/agpl-3.0.en.html
+
+   THE JUCE FRAMEWORK IS PROVIDED "AS IS" WITHOUT ANY WARRANTY, AND ALL
+   WARRANTIES, WHETHER EXPRESSED OR IMPLIED, INCLUDING WARRANTY OF
+   MERCHANTABILITY OR FITNESS FOR A PARTICULAR PURPOSE, ARE DISCLAIMED.
+
+  ==============================================================================
+*/
+
+namespace juce
+{
+
+class ValueTree::SharedObject final : public ReferenceCountedObject
+{
+public:
+    using Ptr = ReferenceCountedObjectPtr<SharedObject>;
+
+    explicit SharedObject (const Identifier& t) noexcept  : type (t) {}
+
+    SharedObject (const SharedObject& other)
+        : ReferenceCountedObject(), type (other.type), properties (other.properties)
+    {
+        for (auto* c : other.children)
+        {
+            auto* child = new SharedObject (*c);
+            child->parent = this;
+            children.add (child);
+        }
+    }
+
+    SharedObject& operator= (const SharedObject&) = delete;
+
+    ~SharedObject() override
+    {
+        jassert (parent == nullptr); // this should never happen unless something isn't obeying the ref-counting!
+
+        for (auto i = children.size(); --i >= 0;)
+        {
+            const Ptr c (children.getObjectPointerUnchecked (i));
+            c->parent = nullptr;
+            children.remove (i);
+            c->sendParentChangeMessage();
+        }
+    }
+
+    SharedObject& getRoot() noexcept
+    {
+        return parent == nullptr ? *this : parent->getRoot();
+    }
+
+    template <typename Function>
+    void callListeners (ValueTree::Listener* listenerToExclude, Function fn) const
+    {
+        if (valueTreesWithListeners.size() == 0)
+            return;
+
+        if (valueTreesWithListeners.size() == 1)
+        {
+            valueTreesWithListeners.getUnchecked (0)->listeners.callExcluding (listenerToExclude, fn);
+            return;
+        }
+
+        const auto listenersCopy = valueTreesWithListeners;
+
+        for (auto [i, v] : enumerate (listenersCopy, int{}))
+        {
+            if (valueTreesWithListeners[i] == v || valueTreesWithListeners.contains (v))
+                v->listeners.callExcluding (listenerToExclude, fn);
+        }
+    }
+
+    template <typename Function>
+    void callListenersForAllParents (ValueTree::Listener* listenerToExclude, Function fn) const
+    {
+        for (auto* t = this; t != nullptr; t = t->parent)
+            t->callListeners (listenerToExclude, fn);
+    }
+
+    void sendPropertyChangeMessage (const Identifier& property, ValueTree::Listener* listenerToExclude = nullptr)
+    {
+        ValueTree tree (*this);
+        callListenersForAllParents (listenerToExclude, [&] (Listener& l) { l.valueTreePropertyChanged (tree, property); });
+    }
+
+    void sendChildAddedMessage (ValueTree child)
+    {
+        ValueTree tree (*this);
+        callListenersForAllParents (nullptr, [&] (Listener& l) { l.valueTreeChildAdded (tree, child); });
+    }
+
+    void sendChildRemovedMessage (ValueTree child, int index)
+    {
+        ValueTree tree (*this);
+        callListenersForAllParents (nullptr, [=, &tree, &child] (Listener& l) { l.valueTreeChildRemoved (tree, child, index); });
+    }
+
+    void sendChildOrderChangedMessage (int oldIndex, int newIndex)
+    {
+        ValueTree tree (*this);
+        callListenersForAllParents (nullptr, [=, &tree] (Listener& l) { l.valueTreeChildOrderChanged (tree, oldIndex, newIndex); });
+    }
+
+    void sendParentChangeMessage()
+    {
+        ValueTree tree (*this);
+
+        for (auto j = children.size(); --j >= 0;)
+            if (auto* child = children.getObjectPointer (j))
+                child->sendParentChangeMessage();
+
+        callListeners (nullptr, [&] (Listener& l) { l.valueTreeParentChanged (tree); });
+    }
+
+    void setProperty (const Identifier& name, const var& newValue, UndoManager* undoManager,
+                      ValueTree::Listener* listenerToExclude = nullptr)
+    {
+        if (undoManager == nullptr)
+        {
+            if (properties.set (name, newValue))
+                sendPropertyChangeMessage (name, listenerToExclude);
+        }
+        else
+        {
+            if (auto* existingValue = properties.getVarPointer (name))
+            {
+                if (*existingValue != newValue)
+                    undoManager->perform (new SetPropertyAction (*this, name, newValue, *existingValue,
+                                                                 false, false, listenerToExclude));
+            }
+            else
+            {
+                undoManager->perform (new SetPropertyAction (*this, name, newValue, {},
+                                                             true, false, listenerToExclude));
+            }
+        }
+    }
+
+    bool hasProperty (const Identifier& name) const noexcept
+    {
+        return properties.contains (name);
+    }
+
+    void removeProperty (const Identifier& name, UndoManager* undoManager)
+    {
+        if (undoManager == nullptr)
+        {
+            if (properties.remove (name))
+                sendPropertyChangeMessage (name);
+        }
+        else
+        {
+            if (properties.contains (name))
+                undoManager->perform (new SetPropertyAction (*this, name, {}, properties[name], false, true));
+        }
+    }
+
+    void removeAllProperties (UndoManager* undoManager)
+    {
+        if (undoManager == nullptr)
+        {
+            while (properties.size() > 0)
+            {
+                auto name = properties.getName (properties.size() - 1);
+                properties.remove (name);
+                sendPropertyChangeMessage (name);
+            }
+        }
+        else
+        {
+            for (auto i = properties.size(); --i >= 0;)
+                undoManager->perform (new SetPropertyAction (*this, properties.getName (i), {},
+                                                             properties.getValueAt (i), false, true));
+        }
+    }
+
+    void copyPropertiesFrom (const SharedObject& source, UndoManager* undoManager)
+    {
+        for (auto i = properties.size(); --i >= 0;)
+            if (! source.properties.contains (properties.getName (i)))
+                removeProperty (properties.getName (i), undoManager);
+
+        for (int i = 0; i < source.properties.size(); ++i)
+            setProperty (source.properties.getName (i), source.properties.getValueAt (i), undoManager);
+    }
+
+    ValueTree getChildWithName (const Identifier& typeToMatch) const
+    {
+        for (auto* s : children)
+            if (s->type == typeToMatch)
+                return ValueTree (*s);
+
+        return {};
+    }
+
+    ValueTree getOrCreateChildWithName (const Identifier& typeToMatch, UndoManager* undoManager)
+    {
+        for (auto* s : children)
+            if (s->type == typeToMatch)
+                return ValueTree (*s);
+
+        auto newObject = new SharedObject (typeToMatch);
+        addChild (newObject, -1, undoManager);
+        return ValueTree (*newObject);
+    }
+
+    ValueTree getChildWithProperty (const Identifier& propertyName, const var& propertyValue) const
+    {
+        for (auto* s : children)
+            if (s->properties[propertyName] == propertyValue)
+                return ValueTree (*s);
+
+        return {};
+    }
+
+    bool isAChildOf (const SharedObject* possibleParent) const noexcept
+    {
+        for (auto* p = parent; p != nullptr; p = p->parent)
+            if (p == possibleParent)
+                return true;
+
+        return false;
+    }
+
+    int indexOf (const ValueTree& child) const noexcept
+    {
+        return children.indexOf (child.object);
+    }
+
+    void addChild (SharedObject* child, int index, UndoManager* undoManager)
+    {
+        if (child != nullptr && child->parent != this)
+        {
+            if (child != this && ! isAChildOf (child))
+            {
+                // You should always make sure that a child is removed from its previous parent before
+                // adding it somewhere else - otherwise, it's ambiguous as to whether a different
+                // undomanager should be used when removing it from its current parent..
+                jassert (child->parent == nullptr);
+
+                if (child->parent != nullptr)
+                {
+                    jassert (child->parent->children.indexOf (child) >= 0);
+                    child->parent->removeChild (child->parent->children.indexOf (child), undoManager);
+                }
+
+                if (undoManager == nullptr)
+                {
+                    children.insert (index, child);
+                    child->parent = this;
+                    sendChildAddedMessage (ValueTree (*child));
+                    child->sendParentChangeMessage();
+                }
+                else
+                {
+                    if (! isPositiveAndBelow (index, children.size()))
+                        index = children.size();
+
+                    undoManager->perform (new AddOrRemoveChildAction (*this, index, child));
+                }
+            }
+            else
+            {
+                // You're attempting to create a recursive loop! A node
+                // can't be a child of one of its own children!
+                jassertfalse;
+            }
+        }
+    }
+
+    void removeChild (int childIndex, UndoManager* undoManager)
+    {
+        if (auto child = Ptr (children.getObjectPointer (childIndex)))
+        {
+            if (undoManager == nullptr)
+            {
+                children.remove (childIndex);
+                child->parent = nullptr;
+                sendChildRemovedMessage (ValueTree (child), childIndex);
+                child->sendParentChangeMessage();
+            }
+            else
+            {
+                undoManager->perform (new AddOrRemoveChildAction (*this, childIndex, {}));
+            }
+        }
+    }
+
+    void removeAllChildren (UndoManager* undoManager)
+    {
+        while (children.size() > 0)
+            removeChild (children.size() - 1, undoManager);
+    }
+
+    void moveChild (int currentIndex, int newIndex, UndoManager* undoManager)
+    {
+        // The source index must be a valid index!
+        jassert (isPositiveAndBelow (currentIndex, children.size()));
+
+        if (currentIndex != newIndex
+             && isPositiveAndBelow (currentIndex, children.size()))
+        {
+            if (undoManager == nullptr)
+            {
+                children.move (currentIndex, newIndex);
+                sendChildOrderChangedMessage (currentIndex, newIndex);
+            }
+            else
+            {
+                if (! isPositiveAndBelow (newIndex, children.size()))
+                    newIndex = children.size() - 1;
+
+                undoManager->perform (new MoveChildAction (*this, currentIndex, newIndex));
+            }
+        }
+    }
+
+    void reorderChildren (const OwnedArray<ValueTree>& newOrder, UndoManager* undoManager)
+    {
+        jassert (newOrder.size() == children.size());
+
+        for (int i = 0; i < children.size(); ++i)
+        {
+            auto* child = newOrder.getUnchecked (i)->object.get();
+
+            if (children.getObjectPointerUnchecked (i) != child)
+            {
+                auto oldIndex = children.indexOf (child);
+                jassert (oldIndex >= 0);
+                moveChild (oldIndex, i, undoManager);
+            }
+        }
+    }
+
+    bool isEquivalentTo (const SharedObject& other) const noexcept
+    {
+        if (type != other.type
+             || properties.size() != other.properties.size()
+             || children.size() != other.children.size()
+             || properties != other.properties)
+            return false;
+
+        for (int i = 0; i < children.size(); ++i)
+            if (! children.getObjectPointerUnchecked (i)->isEquivalentTo (*other.children.getObjectPointerUnchecked (i)))
+                return false;
+
+        return true;
+    }
+
+    XmlElement* createXml() const
+    {
+        auto* xml = new XmlElement (type);
+        properties.copyToXmlAttributes (*xml);
+
+        // (NB: it's faster to add nodes to XML elements in reverse order)
+        for (auto i = children.size(); --i >= 0;)
+            xml->prependChildElement (children.getObjectPointerUnchecked (i)->createXml());
+
+        return xml;
+    }
+
+    void writeToStream (OutputStream& output) const
+    {
+        output.writeString (type.toString());
+        output.writeCompressedInt (properties.size());
+
+        for (int j = 0; j < properties.size(); ++j)
+        {
+            output.writeString (properties.getName (j).toString());
+            properties.getValueAt (j).writeToStream (output);
+        }
+
+        output.writeCompressedInt (children.size());
+
+        for (auto* c : children)
+            writeObjectToStream (output, c);
+    }
+
+    static void writeObjectToStream (OutputStream& output, const SharedObject* object)
+    {
+        if (object != nullptr)
+        {
+            object->writeToStream (output);
+        }
+        else
+        {
+            output.writeString ({});
+            output.writeCompressedInt (0);
+            output.writeCompressedInt (0);
+        }
+    }
+
+    //==============================================================================
+    struct SetPropertyAction final : public UndoableAction
+    {
+        SetPropertyAction (Ptr targetObject, const Identifier& propertyName,
+                           const var& newVal, const var& oldVal, bool isAdding, bool isDeleting,
+                           ValueTree::Listener* listenerToExclude = nullptr)
+            : target (std::move (targetObject)),
+              name (propertyName), newValue (newVal), oldValue (oldVal),
+              isAddingNewProperty (isAdding), isDeletingProperty (isDeleting),
+              excludeListener (listenerToExclude)
+        {
+        }
+
+        bool perform() override
+        {
+            jassert (! (isAddingNewProperty && target->hasProperty (name)));
+
+            if (isDeletingProperty)
+                target->removeProperty (name, nullptr);
+            else
+                target->setProperty (name, newValue, nullptr, excludeListener);
+
+            return true;
+        }
+
+        bool undo() override
+        {
+            if (isAddingNewProperty)
+                target->removeProperty (name, nullptr);
+            else
+                target->setProperty (name, oldValue, nullptr);
+
+            return true;
+        }
+
+        int getSizeInUnits() override
+        {
+            return (int) sizeof (*this); //xxx should be more accurate
+        }
+
+        UndoableAction* createCoalescedAction (UndoableAction* nextAction) override
+        {
+            if (! (isAddingNewProperty || isDeletingProperty))
+            {
+                if (auto* next = dynamic_cast<SetPropertyAction*> (nextAction))
+                    if (next->target == target && next->name == name
+                          && ! (next->isAddingNewProperty || next->isDeletingProperty))
+                        return new SetPropertyAction (*target, name, next->newValue, oldValue, false, false);
+            }
+
+            return nullptr;
+        }
+
+    private:
+        const Ptr target;
+        const Identifier name;
+        const var newValue;
+        var oldValue;
+        const bool isAddingNewProperty : 1, isDeletingProperty : 1;
+        ValueTree::Listener* excludeListener;
+
+        JUCE_DECLARE_NON_COPYABLE (SetPropertyAction)
+    };
+
+    //==============================================================================
+    struct AddOrRemoveChildAction final : public UndoableAction
+    {
+        AddOrRemoveChildAction (Ptr parentObject, int index, SharedObject* newChild)
+            : target (std::move (parentObject)),
+              child (newChild != nullptr ? newChild : target->children.getObjectPointer (index)),
+              childIndex (index),
+              isDeleting (newChild == nullptr)
+        {
+            jassert (child != nullptr);
+        }
+
+        bool perform() override
+        {
+            if (isDeleting)
+                target->removeChild (childIndex, nullptr);
+            else
+                target->addChild (child.get(), childIndex, nullptr);
+
+            return true;
+        }
+
+        bool undo() override
+        {
+            if (isDeleting)
+            {
+                target->addChild (child.get(), childIndex, nullptr);
+            }
+            else
+            {
+                // If you hit this, it seems that your object's state is getting confused - probably
+                // because you've interleaved some undoable and non-undoable operations?
+                jassert (childIndex < target->children.size());
+                target->removeChild (childIndex, nullptr);
+            }
+
+            return true;
+        }
+
+        int getSizeInUnits() override
+        {
+            return (int) sizeof (*this); //xxx should be more accurate
+        }
+
+    private:
+        const Ptr target, child;
+        const int childIndex;
+        const bool isDeleting;
+
+        JUCE_DECLARE_NON_COPYABLE (AddOrRemoveChildAction)
+    };
+
+    //==============================================================================
+    struct MoveChildAction final : public UndoableAction
+    {
+        MoveChildAction (Ptr parentObject, int fromIndex, int toIndex) noexcept
+            : parent (std::move (parentObject)), startIndex (fromIndex), endIndex (toIndex)
+        {
+        }
+
+        bool perform() override
+        {
+            parent->moveChild (startIndex, endIndex, nullptr);
+            return true;
+        }
+
+        bool undo() override
+        {
+            parent->moveChild (endIndex, startIndex, nullptr);
+            return true;
+        }
+
+        int getSizeInUnits() override
+        {
+            return (int) sizeof (*this); //xxx should be more accurate
+        }
+
+        UndoableAction* createCoalescedAction (UndoableAction* nextAction) override
+        {
+            if (auto* next = dynamic_cast<MoveChildAction*> (nextAction))
+                if (next->parent == parent && next->startIndex == endIndex)
+                    return new MoveChildAction (parent, startIndex, next->endIndex);
+
+            return nullptr;
+        }
+
+    private:
+        const Ptr parent;
+        const int startIndex, endIndex;
+
+        JUCE_DECLARE_NON_COPYABLE (MoveChildAction)
+    };
+
+    //==============================================================================
+    const Identifier type;
+    NamedValueSet properties;
+    ReferenceCountedArray<SharedObject> children;
+    SortedSet<ValueTree*> valueTreesWithListeners;
+    SharedObject* parent = nullptr;
+
+    JUCE_LEAK_DETECTOR (SharedObject)
+};
+
+//==============================================================================
+ValueTree::ValueTree() noexcept
+{
+}
+
+ValueTree::ValueTree (const Identifier& type)  : object (new ValueTree::SharedObject (type))
+{
+    jassert (type.toString().isNotEmpty()); // All objects must be given a sensible type name!
+}
+
+ValueTree::ValueTree (const Identifier& type,
+                      std::initializer_list<NamedValueSet::NamedValue> properties,
+                      std::initializer_list<ValueTree> subTrees)
+    : ValueTree (type)
+{
+    object->properties = NamedValueSet (std::move (properties));
+
+    for (auto& tree : subTrees)
+        addChild (tree, -1, nullptr);
+}
+
+ValueTree::ValueTree (SharedObject::Ptr so) noexcept  : object (std::move (so)) {}
+ValueTree::ValueTree (SharedObject& so) noexcept      : object (so) {}
+
+ValueTree::ValueTree (const ValueTree& other) noexcept  : object (other.object)
+{
+}
+
+ValueTree& ValueTree::operator= (const ValueTree& other)
+{
+    if (object != other.object)
+    {
+        if (listeners.isEmpty())
+        {
+            object = other.object;
+        }
+        else
+        {
+            if (object != nullptr)
+                object->valueTreesWithListeners.removeValue (this);
+
+            if (other.object != nullptr)
+                other.object->valueTreesWithListeners.add (this);
+
+            object = other.object;
+
+            listeners.call ([this] (Listener& l) { l.valueTreeRedirected (*this); });
+        }
+    }
+
+    return *this;
+}
+
+ValueTree::ValueTree (ValueTree&& other) noexcept
+    : object (std::move (other.object))
+{
+    if (object != nullptr)
+        object->valueTreesWithListeners.removeValue (&other);
+}
+
+ValueTree::~ValueTree()
+{
+    if (! listeners.isEmpty() && object != nullptr)
+        object->valueTreesWithListeners.removeValue (this);
+}
+
+bool ValueTree::operator== (const ValueTree& other) const noexcept
+{
+    return object == other.object;
+}
+
+bool ValueTree::operator!= (const ValueTree& other) const noexcept
+{
+    return object != other.object;
+}
+
+bool ValueTree::isEquivalentTo (const ValueTree& other) const
+{
+    return object == other.object
+            || (object != nullptr && other.object != nullptr
+                 && object->isEquivalentTo (*other.object));
+}
+
+ValueTree ValueTree::createCopy() const
+{
+    if (object != nullptr)
+        return ValueTree (*new SharedObject (*object));
+
+    return {};
+}
+
+void ValueTree::copyPropertiesFrom (const ValueTree& source, UndoManager* undoManager)
+{
+    jassert (object != nullptr || source.object == nullptr); // Trying to add properties to a null ValueTree will fail!
+
+    if (source == *this)
+        return;
+
+    if (source.object == nullptr)
+        removeAllProperties (undoManager);
+    else if (object != nullptr)
+        object->copyPropertiesFrom (*(source.object), undoManager);
+}
+
+void ValueTree::copyPropertiesAndChildrenFrom (const ValueTree& source, UndoManager* undoManager)
+{
+    jassert (object != nullptr || source.object == nullptr); // Trying to copy to a null ValueTree will fail!
+
+    if (source == *this)
+        return;
+
+    copyPropertiesFrom (source, undoManager);
+    removeAllChildren (undoManager);
+
+    if (object != nullptr && source.object != nullptr)
+        for (auto& child : source.object->children)
+            object->addChild (createCopyIfNotNull (child), -1, undoManager);
+}
+
+bool ValueTree::hasType (const Identifier& typeName) const noexcept
+{
+    return object != nullptr && object->type == typeName;
+}
+
+Identifier ValueTree::getType() const noexcept
+{
+    return object != nullptr ? object->type : Identifier();
+}
+
+ValueTree ValueTree::getParent() const noexcept
+{
+    if (object != nullptr)
+        if (auto p = object->parent)
+            return ValueTree (*p);
+
+    return {};
+}
+
+ValueTree ValueTree::getRoot() const noexcept
+{
+    if (object != nullptr)
+        return ValueTree (object->getRoot());
+
+    return {};
+}
+
+ValueTree ValueTree::getSibling (int delta) const noexcept
+{
+    if (object != nullptr)
+        if (auto* p = object->parent)
+            if (auto* c = p->children.getObjectPointer (p->indexOf (*this) + delta))
+                return ValueTree (*c);
+
+    return {};
+}
+
+static const var& getNullVarRef() noexcept
+{
+    static var nullVar;
+    return nullVar;
+}
+
+const var& ValueTree::operator[] (const Identifier& name) const noexcept
+{
+    return object == nullptr ? getNullVarRef() : object->properties[name];
+}
+
+const var& ValueTree::getProperty (const Identifier& name) const noexcept
+{
+    return object == nullptr ? getNullVarRef() : object->properties[name];
+}
+
+var ValueTree::getProperty (const Identifier& name, const var& defaultReturnValue) const
+{
+    return object == nullptr ? defaultReturnValue
+                             : object->properties.getWithDefault (name, defaultReturnValue);
+}
+
+const var* ValueTree::getPropertyPointer (const Identifier& name) const noexcept
+{
+    return object == nullptr ? nullptr
+                             : object->properties.getVarPointer (name);
+}
+
+ValueTree& ValueTree::setProperty (const Identifier& name, const var& newValue, UndoManager* undoManager)
+{
+    return setPropertyExcludingListener (nullptr, name, newValue, undoManager);
+}
+
+ValueTree& ValueTree::setPropertyExcludingListener (Listener* listenerToExclude, const Identifier& name,
+                                                    const var& newValue, UndoManager* undoManager)
+{
+    jassert (XmlElement::isValidXmlName(name.toString()));
+    jassert (name.toString().isNotEmpty()); // Must have a valid property name!
+    jassert (object != nullptr); // Trying to add a property to a null ValueTree will fail!
+
+    if (object != nullptr)
+        object->setProperty (name, newValue, undoManager, listenerToExclude);
+
+    return *this;
+}
+
+bool ValueTree::hasProperty (const Identifier& name) const noexcept
+{
+    return object != nullptr && object->hasProperty (name);
+}
+
+void ValueTree::removeProperty (const Identifier& name, UndoManager* undoManager)
+{
+    if (object != nullptr)
+        object->removeProperty (name, undoManager);
+}
+
+void ValueTree::removeAllProperties (UndoManager* undoManager)
+{
+    if (object != nullptr)
+        object->removeAllProperties (undoManager);
+}
+
+int ValueTree::getNumProperties() const noexcept
+{
+    return object == nullptr ? 0 : object->properties.size();
+}
+
+Identifier ValueTree::getPropertyName (int index) const noexcept
+{
+    return object == nullptr ? Identifier()
+                             : object->properties.getName (index);
+}
+
+int ValueTree::getReferenceCount() const noexcept
+{
+    return object != nullptr ? object->getReferenceCount() : 0;
+}
+
+//==============================================================================
+struct ValueTreePropertyValueSource final : public Value::ValueSource,
+                                            private ValueTree::Listener
+{
+    ValueTreePropertyValueSource (const ValueTree& vt, const Identifier& prop, UndoManager* um, bool sync)
+        : tree (vt), property (prop), undoManager (um), updateSynchronously (sync)
+    {
+        tree.addListener (this);
+    }
+
+    ~ValueTreePropertyValueSource() override
+    {
+        tree.removeListener (this);
+    }
+
+    var getValue() const override                 { return tree[property]; }
+    void setValue (const var& newValue) override  { tree.setProperty (property, newValue, undoManager); }
+
+private:
+    ValueTree tree;
+    const Identifier property;
+    UndoManager* const undoManager;
+    const bool updateSynchronously;
+
+    void valueTreePropertyChanged (ValueTree& changedTree, const Identifier& changedProperty) override
+    {
+        if (tree == changedTree && property == changedProperty)
+            sendChangeMessage (updateSynchronously);
+    }
+
+    void valueTreeChildAdded (ValueTree&, ValueTree&) override {}
+    void valueTreeChildRemoved (ValueTree&, ValueTree&, int) override {}
+    void valueTreeChildOrderChanged (ValueTree&, int, int) override {}
+    void valueTreeParentChanged (ValueTree&) override {}
+
+    JUCE_DECLARE_NON_COPYABLE_WITH_LEAK_DETECTOR (ValueTreePropertyValueSource)
+};
+
+Value ValueTree::getPropertyAsValue (const Identifier& name, UndoManager* undoManager, bool updateSynchronously)
+{
+    return Value (new ValueTreePropertyValueSource (*this, name, undoManager, updateSynchronously));
+}
+
+//==============================================================================
+int ValueTree::getNumChildren() const noexcept
+{
+    return object == nullptr ? 0 : object->children.size();
+}
+
+ValueTree ValueTree::getChild (int index) const
+{
+    if (object != nullptr)
+        if (auto* c = object->children.getObjectPointer (index))
+            return ValueTree (*c);
+
+    return {};
+}
+
+ValueTree::Iterator::Iterator (const ValueTree& v, bool isEnd)
+   : internal (v.object != nullptr ? (isEnd ? v.object->children.end() : v.object->children.begin()) : nullptr)
+{
+}
+
+ValueTree::Iterator& ValueTree::Iterator::operator++()
+{
+    ++internal;
+    return *this;
+}
+
+bool ValueTree::Iterator::operator== (const Iterator& other) const  { return internal == other.internal; }
+bool ValueTree::Iterator::operator!= (const Iterator& other) const  { return internal != other.internal; }
+
+ValueTree ValueTree::Iterator::operator*() const
+{
+    return ValueTree (SharedObject::Ptr (*internal));
+}
+
+ValueTree::Iterator ValueTree::begin() const noexcept   { return Iterator (*this, false); }
+ValueTree::Iterator ValueTree::end() const noexcept     { return Iterator (*this, true); }
+
+ValueTree ValueTree::getChildWithName (const Identifier& type) const
+{
+    return object != nullptr ? object->getChildWithName (type) : ValueTree();
+}
+
+ValueTree ValueTree::getOrCreateChildWithName (const Identifier& type, UndoManager* undoManager)
+{
+    return object != nullptr ? object->getOrCreateChildWithName (type, undoManager) : ValueTree();
+}
+
+ValueTree ValueTree::getChildWithProperty (const Identifier& propertyName, const var& propertyValue) const
+{
+    return object != nullptr ? object->getChildWithProperty (propertyName, propertyValue) : ValueTree();
+}
+
+bool ValueTree::isAChildOf (const ValueTree& possibleParent) const noexcept
+{
+    return object != nullptr && object->isAChildOf (possibleParent.object.get());
+}
+
+int ValueTree::indexOf (const ValueTree& child) const noexcept
+{
+    return object != nullptr ? object->indexOf (child) : -1;
+}
+
+void ValueTree::addChild (const ValueTree& child, int index, UndoManager* undoManager)
+{
+    jassert (object != nullptr); // Trying to add a child to a null ValueTree!
+
+    if (object != nullptr)
+        object->addChild (child.object.get(), index, undoManager);
+}
+
+void ValueTree::appendChild (const ValueTree& child, UndoManager* undoManager)
+{
+    addChild (child, -1, undoManager);
+}
+
+void ValueTree::removeChild (int childIndex, UndoManager* undoManager)
+{
+    if (object != nullptr)
+        object->removeChild (childIndex, undoManager);
+}
+
+void ValueTree::removeChild (const ValueTree& child, UndoManager* undoManager)
+{
+    if (object != nullptr)
+        object->removeChild (object->children.indexOf (child.object), undoManager);
+}
+
+void ValueTree::removeAllChildren (UndoManager* undoManager)
+{
+    if (object != nullptr)
+        object->removeAllChildren (undoManager);
+}
+
+void ValueTree::moveChild (int currentIndex, int newIndex, UndoManager* undoManager)
+{
+    if (object != nullptr)
+        object->moveChild (currentIndex, newIndex, undoManager);
+}
+
+//==============================================================================
+void ValueTree::createListOfChildren (OwnedArray<ValueTree>& list) const
+{
+    if (object != nullptr)
+        for (auto* o : object->children)
+            if (o != nullptr)
+                list.add (new ValueTree (*o));
+}
+
+void ValueTree::reorderChildren (const OwnedArray<ValueTree>& newOrder, UndoManager* undoManager)
+{
+    if (object != nullptr)
+        object->reorderChildren (newOrder, undoManager);
+}
+
+//==============================================================================
+void ValueTree::addListener (Listener* listener)
+{
+    if (listener != nullptr)
+    {
+        if (listeners.isEmpty() && object != nullptr)
+            object->valueTreesWithListeners.add (this);
+
+        listeners.add (listener);
+    }
+}
+
+void ValueTree::removeListener (Listener* listener)
+{
+    listeners.remove (listener);
+
+    if (listeners.isEmpty() && object != nullptr)
+        object->valueTreesWithListeners.removeValue (this);
+}
+
+void ValueTree::sendPropertyChangeMessage (const Identifier& property)
+{
+    if (object != nullptr)
+        object->sendPropertyChangeMessage (property);
+}
+
+//==============================================================================
+std::unique_ptr<XmlElement> ValueTree::createXml() const
+{
+    return std::unique_ptr<XmlElement> (object != nullptr ? object->createXml() : nullptr);
+}
+
+ValueTree ValueTree::fromXml (const XmlElement& xml)
+{
+    if (! xml.isTextElement())
+    {
+        ValueTree v (xml.getTagName());
+        v.object->properties.setFromXmlAttributes (xml);
+
+        for (auto* e : xml.getChildIterator())
+            v.appendChild (fromXml (*e), nullptr);
+
+        return v;
+    }
+
+    // ValueTrees don't have any equivalent to XML text elements!
+    jassertfalse;
+    return {};
+}
+
+ValueTree ValueTree::fromXml (const String& xmlText)
+{
+    if (auto xml = parseXML (xmlText))
+        return fromXml (*xml);
+
+    return {};
+}
+
+String ValueTree::toXmlString (const XmlElement::TextFormat& format) const
+{
+    if (auto xml = createXml())
+        return xml->toString (format);
+
+    return {};
+}
+
+//==============================================================================
+void ValueTree::writeToStream (OutputStream& output) const
+{
+    SharedObject::writeObjectToStream (output, object.get());
+}
+
+ValueTree ValueTree::readFromStream (InputStream& input)
+{
+    auto type = input.readString();
+
+    if (type.isEmpty())
+        return {};
+
+    ValueTree v (type);
+
+    auto numProps = input.readCompressedInt();
+
+    if (numProps < 0)
+    {
+        jassertfalse;  // trying to read corrupted data!
+        return v;
+    }
+
+    for (int i = 0; i < numProps; ++i)
+    {
+        auto name = input.readString();
+
+        if (name.isNotEmpty())
+            v.object->properties.set (name, var::readFromStream (input));
+        else
+            jassertfalse;  // trying to read corrupted data!
+    }
+
+    auto numChildren = input.readCompressedInt();
+    v.object->children.ensureStorageAllocated (numChildren);
+
+    for (int i = 0; i < numChildren; ++i)
+    {
+        auto child = readFromStream (input);
+
+        if (! child.isValid())
+            return v;
+
+        v.object->children.add (child.object);
+        child.object->parent = v.object.get();
+    }
+
+    return v;
+}
+
+ValueTree ValueTree::readFromData (const void* data, size_t numBytes)
+{
+    MemoryInputStream in (data, numBytes, false);
+    return readFromStream (in);
+}
+
+ValueTree ValueTree::readFromGZIPData (const void* data, size_t numBytes)
+{
+    MemoryInputStream in (data, numBytes, false);
+    GZIPDecompressorInputStream gzipStream (in);
+    return readFromStream (gzipStream);
+}
+
+void ValueTree::Listener::valueTreePropertyChanged   (ValueTree&, const Identifier&) {}
+void ValueTree::Listener::valueTreeChildAdded        (ValueTree&, ValueTree&)        {}
+void ValueTree::Listener::valueTreeChildRemoved      (ValueTree&, ValueTree&, int)   {}
+void ValueTree::Listener::valueTreeChildOrderChanged (ValueTree&, int, int)          {}
+void ValueTree::Listener::valueTreeParentChanged     (ValueTree&)                    {}
+void ValueTree::Listener::valueTreeRedirected        (ValueTree&)                    {}
+
+//==============================================================================
+#if JUCE_ALLOW_STATIC_NULL_VARIABLES
+
+JUCE_BEGIN_IGNORE_WARNINGS_GCC_LIKE ("-Wdeprecated-declarations")
+JUCE_BEGIN_IGNORE_WARNINGS_MSVC (4996)
+
+const ValueTree ValueTree::invalid;
+
+JUCE_END_IGNORE_WARNINGS_GCC_LIKE
+JUCE_END_IGNORE_WARNINGS_MSVC
+
+#endif
+
+//==============================================================================
+//==============================================================================
+#if JUCE_UNIT_TESTS
+
+class ValueTreeTests final : public UnitTest
+{
+public:
+    ValueTreeTests()
+        : UnitTest ("ValueTrees", UnitTestCategories::values)
+    {}
+
+    static String createRandomIdentifier (Random& r)
+    {
+        char buffer[50] = { 0 };
+        const char chars[] = "abcdefghijklmnopqrstuvwxyzABCDEFGHIJKLMNOPQRSTUVWXYZ0123456789_-:";
+
+        for (int i = 1 + r.nextInt (numElementsInArray (buffer) - 2); --i >= 0;)
+            buffer[i] = chars[r.nextInt (sizeof (chars) - 1)];
+
+        String result (buffer);
+
+        if (! XmlElement::isValidXmlName (result))
+            result = createRandomIdentifier (r);
+
+        return result;
+    }
+
+    static String createRandomWideCharString (Random& r)
+    {
+        juce_wchar buffer[50] = { 0 };
+
+        for (int i = r.nextInt (numElementsInArray (buffer) - 1); --i >= 0;)
+        {
+            if (r.nextBool())
+            {
+                do
+                {
+                    buffer[i] = (juce_wchar) (1 + r.nextInt (0x10ffff - 1));
+                }
+                while (! CharPointer_UTF16::canRepresent (buffer[i]));
+            }
+            else
+                buffer[i] = (juce_wchar) (1 + r.nextInt (0x7e));
+        }
+
+        return CharPointer_UTF32 (buffer);
+    }
+
+    static ValueTree createRandomTree (UndoManager* undoManager, int depth, Random& r)
+    {
+        ValueTree v (createRandomIdentifier (r));
+
+        for (int i = r.nextInt (10); --i >= 0;)
+        {
+            switch (r.nextInt (5))
+            {
+                case 0: v.setProperty (createRandomIdentifier (r), createRandomWideCharString (r), undoManager); break;
+                case 1: v.setProperty (createRandomIdentifier (r), r.nextInt(), undoManager); break;
+                case 2: if (depth < 5) v.addChild (createRandomTree (undoManager, depth + 1, r), r.nextInt (v.getNumChildren() + 1), undoManager); break;
+                case 3: v.setProperty (createRandomIdentifier (r), r.nextBool(), undoManager); break;
+                case 4: v.setProperty (createRandomIdentifier (r), r.nextDouble(), undoManager); break;
+                default: break;
+            }
+        }
+
+        return v;
+    }
+
+    void runTest() override
+    {
+        {
+            beginTest ("ValueTree");
+
+            auto r = getRandom();
+
+            for (int i = 10; --i >= 0;)
+            {
+                MemoryOutputStream mo;
+                auto v1 = createRandomTree (nullptr, 0, r);
+                v1.writeToStream (mo);
+
+                MemoryInputStream mi (mo.getData(), mo.getDataSize(), false);
+                auto v2 = ValueTree::readFromStream (mi);
+                expect (v1.isEquivalentTo (v2));
+
+                MemoryOutputStream zipped;
+                {
+                    GZIPCompressorOutputStream zippedOut (zipped);
+                    v1.writeToStream (zippedOut);
+                }
+                expect (v1.isEquivalentTo (ValueTree::readFromGZIPData (zipped.getData(), zipped.getDataSize())));
+
+                auto xml1 = v1.createXml();
+                auto xml2 = v2.createCopy().createXml();
+                expect (xml1->isEquivalentTo (xml2.get(), false));
+
+                auto v4 = v2.createCopy();
+                expect (v1.isEquivalentTo (v4));
+            }
+        }
+
+        {
+            beginTest ("Float formatting");
+
+            ValueTree testVT ("Test");
+            Identifier number ("number");
+
+            std::map<double, String> tests;
+            tests[1] = "1.0";
+            tests[1.1] = "1.1";
+            tests[1.01] = "1.01";
+            tests[0.76378] = "0.76378";
+            tests[-10] = "-10.0";
+            tests[10.01] = "10.01";
+            tests[0.0123] = "0.0123";
+            tests[-3.7e-27] = "-3.7e-27";
+            tests[1e+40] = "1.0e40";
+            tests[-12345678901234567.0] = "-1.234567890123457e16";
+            tests[192000] = "192000.0";
+            tests[1234567] = "1.234567e6";
+            tests[0.00006] = "0.00006";
+            tests[0.000006] = "6.0e-6";
+
+            for (auto& test : tests)
+            {
+                testVT.setProperty (number, test.first, nullptr);
+                auto lines = StringArray::fromLines (testVT.toXmlString());
+                lines.removeEmptyStrings();
+                auto numLines = lines.size();
+                expect (numLines > 1);
+                expectEquals (lines[numLines - 1], "<Test number=\"" + test.second + "\"/>");
+            }
+        }
+    }
+};
+
+static ValueTreeTests valueTreeTests;
+
+#endif
+
+} // namespace juce